--- conflicted
+++ resolved
@@ -459,11 +459,7 @@
             private_key: Option<&SigningKey>,
         ) -> message::Message {
             let body = VerificationRemoveBody {
-<<<<<<< HEAD
                 address: address.as_bytes().to_vec(),
-=======
-                address: address,
->>>>>>> abffc1bc
                 protocol: 0,
             };
             create_message_with_data(
