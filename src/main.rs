--- conflicted
+++ resolved
@@ -18,12 +18,9 @@
 use std::net;
 use std::net::SocketAddr;
 use std::process;
-<<<<<<< HEAD
 use std::sync::{Arc, Mutex};
 use std::time::Duration;
-=======
 use tokio::select;
->>>>>>> dcdca706
 use tokio::signal::ctrl_c;
 use tokio::sync::{broadcast, mpsc};
 use tonic::transport::Server;
@@ -224,11 +221,11 @@
     let rpc_shard_senders = node.shard_senders.clone();
 
     let rpc_block_store = block_store.clone();
-<<<<<<< HEAD
     let l1_client: Option<Box<dyn L1Client>> = match RealL1Client::new(app_config.l1_rpc_url) {
         Ok(client) => Some(Box::new(client)),
         Err(_) => None,
     };
+    let mempool_tx_for_service = mempool_tx.clone();
     let service = MyHubService::new(
         rpc_block_store,
         rpc_shard_stores,
@@ -236,28 +233,9 @@
         statsd_client.clone(),
         app_config.consensus.num_shards,
         Box::new(routing::ShardRouter {}),
-        mempool_tx.clone(),
+        mempool_tx_for_service,
         l1_client,
     );
-=======
-    let mempool_tx_for_service = mempool_tx.clone();
-    tokio::spawn(async move {
-        let l1_client: Option<Box<dyn L1Client>> = match RealL1Client::new(app_config.l1_rpc_url) {
-            Ok(client) => Some(Box::new(client)),
-            Err(_) => None,
-        };
-        let service = MyHubService::new(
-            rpc_block_store,
-            rpc_shard_stores,
-            rpc_shard_senders,
-            statsd_client.clone(),
-            app_config.consensus.num_shards,
-            Box::new(routing::ShardRouter {}),
-            mempool_tx_for_service,
-            l1_client,
-        );
->>>>>>> dcdca706
-
     tokio::spawn(async move {
         let resp = Server::builder()
             .add_service(HubServiceServer::new(service))
