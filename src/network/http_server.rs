use base64::prelude::*;
use http_body_util::combinators::BoxBody;
use http_body_util::{BodyExt, Full};
use hyper::header::HeaderValue;
use hyper::{body::Bytes, Method};
use hyper::{HeaderMap, Request, Response, StatusCode};
use serde::{de::DeserializeOwned, Deserialize, Serialize};
use std::convert::Infallible;
use std::future::Future;
use std::str::FromStr;
use std::sync::Arc;
use tonic::async_trait;
use tonic::metadata::MetadataValue;

use crate::proto::{
    self, embed, hub_service_server::HubService, link_body::Target, message_data::Body, CastType,
    FarcasterNetwork, FidTimestampRequest, HashScheme, MessageType, ReactionType, SignatureScheme,
    UserDataType, UserNameType,
};
use crate::proto::{
    casts_by_parent_request, hub_event, link_request, links_by_target_request, on_chain_event, reaction_request, reactions_by_target_request, Protocol,
};
use crate::storage::store::account::message_decode;

use super::server::MyHubService;

mod serdebase64 {
    use base64::prelude::*;

    use serde::{Deserialize, Serialize};
    use serde::{Deserializer, Serializer};

    pub fn serialize<S: Serializer>(v: &Vec<u8>, s: S) -> Result<S::Ok, S::Error> {
        let base64 = BASE64_STANDARD.encode(v);
        String::serialize(&base64, s)
    }

    pub fn deserialize<'de, D: Deserializer<'de>>(d: D) -> Result<Vec<u8>, D::Error> {
        let base64 = String::deserialize(d)?;
        BASE64_STANDARD
            .decode(base64.as_bytes())
            .map_err(|e| serde::de::Error::custom(e))
    }
}

mod serdebase64opt {
    use base64::prelude::*;

    use serde::{Deserialize, Serialize};
    use serde::{Deserializer, Serializer};

    pub fn serialize<S: Serializer>(v: &Option<Vec<u8>>, s: S) -> Result<S::Ok, S::Error> {
        let default = vec![];
        let v = v.as_ref().unwrap_or(&default);
        let base64 = BASE64_STANDARD.encode(v);
        String::serialize(&base64, s)
    }

    pub fn deserialize<'de, D: Deserializer<'de>>(d: D) -> Result<Option<Vec<u8>>, D::Error> {
        let base64 = String::deserialize(d)?.replace(" ", "+");
        if base64.len() == 0 {
            Ok(None)
        } else {
            let decoded = BASE64_STANDARD
                .decode(base64.as_bytes())
                .map_err(|e| serde::de::Error::custom(e))?;
            Ok(Some(decoded))
        }
    }
}

mod serdehex {
    use hex;
    use serde::Deserialize;
    use serde::{de::Error, Deserializer, Serializer};
    /// Serialize a byte vector to a "0x"‑prefixed hex string.
    pub fn serialize<S: Serializer>(v: &Vec<u8>, s: S) -> Result<S::Ok, S::Error> {
        // hex::encode turns &[u8] → lowercase hex (no prefix)
        let mut prefixed = String::with_capacity(v.len() * 2 + 2);
        prefixed.push_str("0x");
        prefixed.push_str(&hex::encode(v));
        s.serialize_str(&prefixed)
    }
    /// Deserialize from either a "0x"‑prefixed or raw hex string into Vec<u8>.
    pub fn deserialize<'de, D: Deserializer<'de>>(d: D) -> Result<Vec<u8>, D::Error> {
        let s = String::deserialize(d)?;
        // strip optional "0x"
        let hex_str = s.strip_prefix("0x").unwrap_or(&s);
        hex::decode(hex_str).map_err(D::Error::custom)
    }
}

#[derive(Debug, Clone, Deserialize, Serialize)]
pub struct Message {
    pub data: MessageData,
    pub hash: String,
    #[serde(rename = "hashScheme")]
    pub hash_scheme: String,
    #[serde(with = "serdebase64")]
    pub signature: Vec<u8>,
    #[serde(rename = "signatureScheme")]
    pub signature_scheme: String,
    pub signer: String,
}

#[derive(Debug, Clone, Deserialize, Serialize)]
pub struct MessageData {
    #[serde(rename = "type")]
    pub message_type: String,
    pub fid: u64,
    pub timestamp: u32,
    pub network: String,
    #[serde(rename = "castAddBody", skip_serializing_if = "Option::is_none")]
    pub cast_add_body: Option<CastAddBody>,
    #[serde(rename = "castRemoveBody", skip_serializing_if = "Option::is_none")]
    pub cast_remove_body: Option<CastRemoveBody>,
    #[serde(rename = "reactionBody", skip_serializing_if = "Option::is_none")]
    pub reaction_body: Option<ReactionBody>,
    #[serde(
        rename = "verificationAddAddressBody",
        skip_serializing_if = "Option::is_none"
    )]
    pub verification_add_address_body: Option<VerificationAddAddressBody>,
    #[serde(
        rename = "verificationRemoveBody",
        skip_serializing_if = "Option::is_none"
    )]
    pub verification_remove_body: Option<VerificationRemoveBody>,
    #[serde(rename = "userDataBody", skip_serializing_if = "Option::is_none")]
    pub user_data_body: Option<UserDataBody>,
    #[serde(rename = "linkBody", skip_serializing_if = "Option::is_none")]
    pub link_body: Option<LinkBody>,
    #[serde(rename = "usernameProofBody", skip_serializing_if = "Option::is_none")]
    pub username_proof_body: Option<UsernameProofBody>,
    #[serde(rename = "frameActionBody", skip_serializing_if = "Option::is_none")]
    pub frame_action_body: Option<FrameActionBody>,
    #[serde(
        rename = "linkCompactStateBody",
        skip_serializing_if = "Option::is_none"
    )]
    pub link_compact_state_body: Option<LinkCompactStateBody>,
}

#[derive(Debug, Clone, Deserialize, Serialize)]
#[serde(untagged)]
pub enum EmbedUrlOrCastId {
    Url(EmbedUrl),
    CastId(EmbedCastId),
}

#[derive(Debug, Clone, Deserialize, Serialize)]
pub struct EmbedUrl {
    pub url: String,
}

#[derive(Debug, Clone, Deserialize, Serialize)]
pub struct EmbedCastId {
    #[serde(rename = "castId")]
    pub cast_id: CastId,
}

#[derive(Debug, Clone, Deserialize, Serialize)]
pub struct CastAddBody {
    #[serde(rename = "embedsDeprecated")]
    pub embeds_deprecated: Vec<String>,
    pub mentions: Vec<u64>,
    #[serde(rename = "parentCastId")]
    pub parent_cast_id: Option<CastId>,
    #[serde(rename = "parentUrl")]
    pub parent_url: Option<String>,
    pub text: String,
    pub embeds: Vec<EmbedUrlOrCastId>,
    #[serde(rename = "mentionsPositions")]
    pub mentions_positions: Vec<u32>,
    #[serde(rename = "type")]
    pub cast_type: String,
}

#[derive(Debug, Clone, Deserialize, Serialize)]
pub struct CastRemoveBody {
    #[serde(rename = "targetHash", with = "serdebase64")]
    pub target_hash: Vec<u8>,
}

#[derive(Debug, Clone, Serialize, Deserialize)]
pub struct ReactionBody {
    #[serde(rename = "type")]
    pub reaction_type: String,
    #[serde(rename = "targetCastId", skip_serializing_if = "Option::is_none")]
    pub target_cast_id: Option<CastId>,
    #[serde(rename = "targetUrl", skip_serializing_if = "Option::is_none")]
    pub target_url: Option<String>,
}

#[derive(Debug, Clone, Serialize, Deserialize)]
pub struct VerificationAddAddressBody {
    pub address: String,
    #[serde(rename = "claimSignature", with = "serdebase64")]
    pub claim_signature: Vec<u8>,
    #[serde(rename = "blockHash")]
    pub block_hash: String,
    #[serde(rename = "type")]
    pub verification_type: u32,
    #[serde(rename = "chainId")]
    pub chain_id: u32,
    pub protocol: String,
}

#[derive(Debug, Clone, Serialize, Deserialize)]
pub struct VerificationRemoveBody {
    pub address: String,
    pub protocol: String,
}

#[derive(Debug, Clone, Serialize, Deserialize)]
pub struct UserDataBody {
    #[serde(rename = "type")]
    pub user_data_type: String,
    pub value: String,
}

#[derive(Debug, Clone, Serialize, Deserialize)]
pub struct LinkBody {
    #[serde(rename = "type")]
    pub link_type: String,
    #[serde(rename = "displayTimestamp")]
    pub display_timestamp: Option<u32>,
    #[serde(rename = "targetFid")]
    pub target_fid: u64,
}

#[derive(Debug, Clone, Serialize, Deserialize)]
pub struct UsernameProofBody {
    pub timestamp: u64,
    pub name: String,
    pub owner: String,
    #[serde(with = "serdebase64")]
    pub signature: Vec<u8>,
    pub fid: u64,
    #[serde(rename = "type")]
    pub username_proof_type: String,
}

#[derive(Debug, Clone, Serialize, Deserialize)]
pub struct FrameActionBody {}

#[derive(Debug, Clone, Serialize, Deserialize)]
pub struct LinkCompactStateBody {
    #[serde(rename = "type")]
    pub link_compact_type: String,
    #[serde(rename = "targetFids")]
    pub target_fids: Vec<u64>,
}

#[derive(Debug, Clone, Deserialize, Serialize)]
pub struct CastId {
    pub fid: u64,
    pub hash: String,
}

#[derive(Debug, Clone, Deserialize, Serialize)]
pub struct PagedResponse {
    pub messages: Vec<Message>,
    #[serde(rename = "nextPageToken", skip_serializing_if = "Option::is_none")]
    pub next_page_token: Option<String>,
}

#[derive(Debug, Clone, Deserialize, Serialize)]
pub struct IdRequest {
    pub fid: String,
    pub hash: String,
}

#[derive(Debug, Clone, Deserialize, Serialize)]
pub struct InfoRequest {} // Doesn't take dbstats not sure if issue

#[derive(Debug, Clone, Deserialize, Serialize)]
pub struct InfoResponse {
    #[serde(rename = "dbStats", skip_serializing_if = "Option::is_none")]
    pub db_stats: Option<DbStats>,
    #[serde(rename = "numShards")]
    pub num_shards: u32,
    #[serde(rename = "shardInfos")]
    pub shard_infos: Vec<ShardInfo>,
    pub version: String,
    #[serde(rename = "peer_id")]
    pub peer_id: String,
}

#[derive(Debug, Clone, Deserialize, Serialize)]
pub struct DbStats {
    #[serde(rename = "numMessages")]
    pub num_messages: u64,
    #[serde(rename = "numFidRegistrations")]
    pub num_fid_registrations: u64,
    #[serde(rename = "approxSize")]
    pub approx_size: u64,
}

#[derive(Debug, Clone, Deserialize, Serialize)]
pub struct ShardInfo {
    #[serde(rename = "shardId")]
    pub shard_id: u32,
    #[serde(rename = "maxHeight")]
    pub max_height: u64,
    #[serde(rename = "numMessages")]
    pub num_messages: u64,
    #[serde(rename = "numFidRegistrations")]
    pub num_fid_registrations: u64,
    #[serde(rename = "approxSize")]
    pub approx_size: u64,
    #[serde(rename = "blockDelay")]
    pub block_delay: u64,
    #[serde(rename = "mempoolSize")]
    pub mempool_size: u64,
}

#[derive(Debug, Clone, Deserialize, Serialize)]
pub struct FidRequest {
    pub fid: u64,
    #[serde(default, rename = "pageSize", skip_serializing_if = "Option::is_none")]
    pub page_size: Option<u32>,
    #[serde(
        default,
        with = "serdebase64opt",
        rename = "pageToken",
        skip_serializing_if = "Option::is_none"
    )]
    pub page_token: Option<Vec<u8>>,
    #[serde(default, skip_serializing_if = "Option::is_none")]
    pub reverse: Option<bool>,
    #[serde(
        default,
        rename = "startTimestamp",
        skip_serializing_if = "Option::is_none"
    )]
    pub start_timestamp: Option<u64>,
    #[serde(
        default,
        rename = "stopTimestamp",
        skip_serializing_if = "Option::is_none"
    )]
    pub stop_timestamp: Option<u64>,
}

#[derive(Debug, Clone, Deserialize, Serialize)]
pub struct CastsByParentRequest {
    #[serde(default, skip_serializing_if = "Option::is_none")]
    pub fid: Option<u64>,
    #[serde(default, skip_serializing_if = "Option::is_none")]
    pub hash: Option<String>,
    #[serde(default, skip_serializing_if = "Option::is_none")]
    pub url: Option<String>,
    #[serde(default, rename = "pageSize", skip_serializing_if = "Option::is_none")]
    pub page_size: Option<u32>,
    #[serde(
        default,
        with = "serdebase64opt",
        rename = "pageToken",
        skip_serializing_if = "Option::is_none"
    )]
    pub page_token: Option<Vec<u8>>,
    #[serde(default, skip_serializing_if = "Option::is_none")]
    pub reverse: Option<bool>,
}

#[derive(Debug, Clone, Deserialize, Serialize)]
pub struct ReactionRequest {
    fid: u64,
    #[serde(default, skip_serializing_if = "Option::is_none")]
    target_url: Option<String>,
    #[serde(default, skip_serializing_if = "Option::is_none")]
    target_fid: Option<u64>,
    #[serde(default, skip_serializing_if = "Option::is_none")]
    target_hash: Option<String>,
    reaction_type: ReactionType,
}

#[derive(Debug, Clone, Deserialize, Serialize)]
pub struct ReactionsByFidRequest {
    fid: u64,
    reaction_type: ReactionType,
    #[serde(default, rename = "pageSize", skip_serializing_if = "Option::is_none")]
    page_size: Option<u32>,
    #[serde(
        default,
        with = "serdebase64opt",
        rename = "pageToken",
        skip_serializing_if = "Option::is_none"
    )]
    page_token: Option<Vec<u8>>,
    #[serde(default, skip_serializing_if = "Option::is_none")]
    reverse: Option<bool>,
}

#[derive(Debug, Clone, Deserialize, Serialize)]
pub struct ReactionsByCastRequest {
    pub target_fid: u64,
    #[serde(default, skip_serializing_if = "Option::is_none")]
    pub target_hash: Option<String>,
    #[serde(default, skip_serializing_if = "Option::is_none")]
    pub reaction_type: Option<ReactionType>,
    #[serde(default, rename = "pageSize", skip_serializing_if = "Option::is_none")]
    pub page_size: Option<u32>,
    #[serde(
        default,
        with = "serdebase64opt",
        rename = "pageToken",
        skip_serializing_if = "Option::is_none"
    )]
    pub page_token: Option<Vec<u8>>,
    #[serde(default, skip_serializing_if = "Option::is_none")]
    pub reverse: Option<bool>,
}

#[derive(Debug, Clone, Deserialize, Serialize)]
pub struct ReactionsByTargetRequest {
    #[serde(default, skip_serializing_if = "Option::is_none")]
    pub target_cast_id: Option<CastId>,
    #[serde(default, rename = "url", skip_serializing_if = "Option::is_none")]
    pub target_url: Option<String>,
    #[serde(default, skip_serializing_if = "Option::is_none")]
    pub reaction_type: Option<ReactionType>,
    #[serde(default, rename = "pageSize", skip_serializing_if = "Option::is_none")]
    pub page_size: Option<u32>,
    #[serde(
        default,
        with = "serdebase64opt",
        rename = "pageToken",
        skip_serializing_if = "Option::is_none"
    )]
    pub page_token: Option<Vec<u8>>,
    #[serde(default, skip_serializing_if = "Option::is_none")]
    pub reverse: Option<bool>,
}

#[derive(Debug, Clone, Deserialize, Serialize)]
pub struct LinkRequest {
    fid: u64,
    link_type: String,
    #[serde(default, skip_serializing_if = "Option::is_none")]
    target_fid: Option<u64>,
}

#[derive(Debug, Clone, Deserialize, Serialize)]
pub struct LinksByFidRequest {
    fid: u64,
    #[serde(default, skip_serializing_if = "Option::is_none")]
    link_type: Option<String>,
    #[serde(default, rename = "pageSize", skip_serializing_if = "Option::is_none")]
    page_size: Option<u32>,
    #[serde(
        default,
        with = "serdebase64opt",
        rename = "pageToken",
        skip_serializing_if = "Option::is_none"
    )]
    page_token: Option<Vec<u8>>,
    #[serde(default, skip_serializing_if = "Option::is_none")]
    reverse: Option<bool>,
}

#[derive(Debug, Clone, Deserialize, Serialize)]
pub struct LinksByTargetRequest {
    #[serde(default, skip_serializing_if = "Option::is_none")]
    target_fid: Option<u64>,
    #[serde(default, skip_serializing_if = "Option::is_none")]
    link_type: Option<String>,
    #[serde(default, rename = "pageSize", skip_serializing_if = "Option::is_none")]
    page_size: Option<u32>,
    #[serde(
        default,
        with = "serdebase64opt",
        rename = "pageToken",
        skip_serializing_if = "Option::is_none"
    )]
    page_token: Option<Vec<u8>>,
    #[serde(default, skip_serializing_if = "Option::is_none")]
    reverse: Option<bool>,
}

#[derive(Debug, Clone, Deserialize, Serialize)]
pub enum StorageUnitType {
    UnitTypeLegacy = 0,
    UnitType2024 = 1,
}

#[derive(Debug, Clone, Deserialize, Serialize)]
pub struct StorageUnitDetails {
    #[serde(rename = "unitType")]
    unit_type: StorageUnitType,
    #[serde(rename = "unitSize")]
    unit_size: u32,
}

#[derive(Debug, Clone, Deserialize, Serialize)]
pub enum StoreType {
    None = 0,
    Casts = 1,
    Links = 2,
    Reactions = 3,
    UserData = 4,
    Verifications = 5,
    UsernameProofs = 6,
}

#[derive(Debug, Clone, Deserialize, Serialize)]
pub struct StorageLimit {
    #[serde(rename = "storeType")]
    pub store_type: StoreType,
    pub name: String,
    pub limit: u64,
    pub used: u64,
    #[serde(rename = "earliestTimestamp")]
    pub earliest_timestamp: u64,
    #[serde(rename = "earliestHash")]
    pub earliest_hash: Vec<u8>,
}

#[derive(Debug, Clone, Deserialize, Serialize)]
pub struct StorageLimitsResponse {
    pub limits: Vec<StorageLimit>,
    pub units: u32,
    #[serde(rename = "unitDetails")]
    pub unit_details: Vec<StorageUnitDetails>,
}

#[derive(Debug, Clone, Deserialize, Serialize)]
pub struct UsernameProofRequest {
    name: String,
}

#[derive(Debug, Clone, Deserialize, Serialize)]
pub struct UserNameProof {
    pub timestamp: u64,
    pub name: String,
    pub owner: String,
    #[serde(with = "serdebase64")]
    pub signature: Vec<u8>,
    pub fid: u64,
    pub r#type: String,
}

#[derive(Debug, Clone, Deserialize, Serialize)]
pub struct UsernameProofsResponse {
    pub proofs: Vec<UserNameProof>,
}
#[allow(non_camel_case_types)]
#[derive(Debug, Clone, Deserialize, Serialize)]
pub enum OnChainEventType {
    EVENT_TYPE_NONE = 0,
    EVENT_TYPE_SIGNER = 1,
    EVENT_TYPE_SIGNER_MIGRATED = 2,
    EVENT_TYPE_ID_REGISTER = 3,
    EVENT_TYPE_STORAGE_RENT = 4,
}
#[allow(non_camel_case_types)]
#[derive(Debug, Clone, Deserialize, Serialize)]
pub enum SignerEventType {
    SIGNER_EVENT_TYPE_NONE = 0,
    SIGNER_EVENT_TYPE_ADD = 1,
    SIGNER_EVENT_TYPE_REMOVE = 2,
    SIGNER_EVENT_TYPE_ADMIN_RESET = 3,
}

#[derive(Debug, Clone, Deserialize, Serialize)]
pub enum IdRegisterEventType {
    None = 0,
    Register = 1,
    Transfer = 2,
    ChangeRecovery = 3,
}

#[derive(Debug, Clone, Deserialize, Serialize)]
pub struct SignerEventBody {
    #[serde(with = "serdehex")]
    pub key: Vec<u8>,
    #[serde(rename = "keyType")]
    pub key_type: u32,
    #[serde(rename = "eventType")]
    pub event_type: SignerEventType,
    #[serde(with = "serdebase64")]
    pub metadata: Vec<u8>,
    #[serde(rename = "metadataType")]
    pub metadata_type: u32,
}

#[derive(Debug, Clone, Deserialize, Serialize)]
pub struct SignerMigratedEventBody {
    #[serde(rename = "migratedAt")]
    pub migrated_at: u32,
}

#[derive(Debug, Clone, Deserialize, Serialize)]
pub struct IdRegisterEventBody {
    pub to: Vec<u8>,
    #[serde(rename = "eventType")]
    pub event_type: IdRegisterEventType,
    pub from: Vec<u8>,
    #[serde(rename = "recoveryAddress")]
    pub recovery_address: Vec<u8>,
}

#[derive(Debug, Clone, Deserialize, Serialize)]
pub struct StorageRentEventBody {
    pub payer: Vec<u8>,
    pub units: u32,
    pub expiry: u32,
}

#[derive(Debug, Clone, Deserialize, Serialize)]
pub struct OnChainEvent {
    pub r#type: OnChainEventType,
    #[serde(rename = "chainId")]
    pub chain_id: u32,
    #[serde(rename = "blockNumber")]
    pub block_number: u32,
    #[serde(with = "serdehex", rename = "blockHash")]
    pub block_hash: Vec<u8>,
    #[serde(rename = "blockTimestamp")]
    pub block_timestamp: u64,
    #[serde(with = "serdehex", rename = "transactionHash")]
    pub transaction_hash: Vec<u8>,
    #[serde(rename = "logIndex")]
    pub log_index: u32,
    pub fid: u64,
    #[serde(rename = "signerEventBody", skip_serializing_if = "Option::is_none")]
    pub signer_event_body: Option<SignerEventBody>,
    #[serde(
        rename = "signerMigratedEventBody",
        skip_serializing_if = "Option::is_none"
    )]
    pub signer_migrated_event_body: Option<SignerMigratedEventBody>,
    #[serde(
        rename = "idRegisterEventBody",
        skip_serializing_if = "Option::is_none"
    )]
    pub id_register_event_body: Option<IdRegisterEventBody>,
    #[serde(
        rename = "storageRentEventBody",
        skip_serializing_if = "Option::is_none"
    )]
    pub storage_rent_event_body: Option<StorageRentEventBody>,
    #[serde(rename = "txIndex")]
    pub tx_index: u32,
    pub version: u32,
}

#[derive(Debug, Clone, Deserialize, Serialize)]
pub struct OnChainEventResponse {
    pub events: Vec<OnChainEvent>,
    #[serde(rename = "nextPageToken", skip_serializing_if = "Option::is_none")]
    pub next_page_token: Option<String>,
}

#[derive(Debug, Clone, Deserialize, Serialize)]
pub struct OnChainEventRequest {
    fid: u64,
    event_type: OnChainEventType,
    #[serde(default, rename = "pageSize", skip_serializing_if = "Option::is_none")]
    page_size: Option<u32>,
    #[serde(
        default,
        with = "serdebase64opt",
        rename = "pageToken",
        skip_serializing_if = "Option::is_none"
    )]
    page_token: Option<Vec<u8>>,
    #[serde(default, skip_serializing_if = "Option::is_none")]
    reverse: Option<bool>,
}

#[derive(Debug, Clone, Deserialize, Serialize)]
pub enum HubEventType {
    EventTypeNone = 0,
    EventTypeMergeMessage = 1,
    EventTypePruneMessage = 2,
    EventTypeRevokeMessage = 3,
    EventTypeMergeUsernameProof = 6,
    EventTypeMergeOnChainEvent = 9,
    EventTypeMergeFailure = 10,
}

#[derive(Debug, Clone, Deserialize, Serialize)]
pub struct MergeMessageBody {
    pub message: Message,
    #[serde(rename = "deletedMessages")]
    pub deleted_messages: Vec<Message>,
}

#[derive(Debug, Clone, Deserialize, Serialize)]
pub struct MergeFailureBody {
    pub message: Message,
    pub code: String,
    pub reason: String,
}

#[derive(Debug, Clone, Deserialize, Serialize)]
pub struct PruneMessageBody {
    pub message: Message,
}

#[derive(Debug, Clone, Deserialize, Serialize)]
pub struct RevokeMessageBody {
    pub message: Message,
}

#[derive(Debug, Clone, Deserialize, Serialize)]
pub struct MergeOnChainEventBody {
    #[serde(rename = "onChainEvent")]
    pub on_chain_event: OnChainEvent,
}

#[derive(Debug, Clone, Deserialize, Serialize)]
pub struct MergeUsernameProofBody {
    #[serde(
        rename = "usernameProof",
        skip_serializing_if = "Option::is_none"
    )]
    pub username_proof: Option<UsernameProofBody>,
    #[serde(
        rename = "deletedUsernameProof",
        skip_serializing_if = "Option::is_none"
    )]
    pub deleted_username_proof: Option<UsernameProofBody>,
    #[serde(
        rename = "usernameProofMessage",
        skip_serializing_if = "Option::is_none"
    )]
    pub username_proof_message: Option<Message>,
    #[serde(
        rename = "deletedUsernameProofMessage",
        skip_serializing_if = "Option::is_none"
    )]
    pub deleted_username_proof_message: Option<Message>,
}

#[derive(Debug, Clone, Deserialize, Serialize)]
pub struct HubEvent {
    #[serde(rename = "type")]
    pub hub_event_type: String,
    pub id: u64,
    #[serde(
        rename = "mergeMessageBody",
        skip_serializing_if = "Option::is_none"
    )]
    pub merge_message_body: Option<MergeMessageBody>,
    #[serde(
        rename = "pruneMessageBody",
        skip_serializing_if = "Option::is_none"
    )]
    pub prune_message_body: Option<PruneMessageBody>,
    #[serde(
        rename = "revokeMessageBody",
        skip_serializing_if = "Option::is_none"
    )]
    pub revoke_message_body: Option<RevokeMessageBody>,
    #[serde(
        rename = "mergeUsernameProofBody",
        skip_serializing_if = "Option::is_none"
    )]
    pub merge_username_proof_body: Option<MergeUsernameProofBody>,
    #[serde(
        rename = "mergeOnChainEventBody",
        skip_serializing_if = "Option::is_none"
    )]
    pub merge_on_chain_event_body: Option<MergeOnChainEventBody>,
    #[serde(
        rename = "mergeFailureBody",
        skip_serializing_if = "Option::is_none"
    )]
    pub merge_failure_body: Option<MergeFailureBody>,
    #[serde(rename = "blockNumber")]
    pub block_number: u64,
    #[serde(rename = "shardIndex")]
    pub shard_index: u32,
}

#[derive(Debug, Clone, Deserialize, Serialize)]
pub struct EventsResponse {
    pub events: Vec<HubEvent>,
    #[serde(rename = "nextPageToken", skip_serializing_if = "Option::is_none")]
    pub next_page_token: Option<String>,
}

#[derive(Debug, Clone, Deserialize, Serialize)]
pub struct EventsRequest {
    #[serde(rename = "startId")]
    start_id: u64,
    #[serde(rename = "stopId", skip_serializing_if = "Option::is_none")]
    stop_id: Option<u64>,
    #[serde(rename = "pageSize", skip_serializing_if = "Option::is_none")]
    page_size: Option<u32>,
    #[serde(
        with = "serdebase64opt",
        rename = "pageToken",
        skip_serializing_if = "Option::is_none"
    )]
    page_token: Option<Vec<u8>>,
    #[serde(skip_serializing_if = "Option::is_none")]
    reverse: Option<bool>,
}

#[derive(Debug, Clone, Deserialize, Serialize)]
pub struct ValidationResult {
    pub valid: bool,
    pub message: Option<Message>,
}

// Common error response
#[derive(Debug, Clone, Deserialize, Serialize)]
pub struct ErrorResponse {
    pub error: String,
    pub error_detail: Option<String>,
}

// Implementation struct
#[derive(Clone)]
pub struct HubHttpServiceImpl {
    pub service: Arc<MyHubService>,
}

fn map_get_info_response_to_json_info_response(
    info_response: proto::GetInfoResponse,
) -> Result<InfoResponse, ErrorResponse> {
    Ok(InfoResponse {
        db_stats: info_response.db_stats.map(|db_stats| DbStats {
            num_messages: db_stats.num_messages,
            num_fid_registrations: db_stats.num_fid_registrations,
            approx_size: db_stats.approx_size,
        }),
        num_shards: info_response.num_shards,
        peer_id: info_response.peer_id,
        version: info_response.version,
        shard_infos: info_response
            .shard_infos
            .iter()
            .map(|shard_info| ShardInfo {
                shard_id: shard_info.shard_id,
                max_height: shard_info.max_height,
                num_messages: shard_info.num_messages,
                num_fid_registrations: shard_info.num_fid_registrations,
                approx_size: shard_info.approx_size,
                block_delay: shard_info.block_delay,
                mempool_size: shard_info.mempool_size,
            })
            .collect(),
    })
}

fn map_proto_cast_add_body_to_json_cast_add_body(
    cast_add_body: proto::CastAddBody,
) -> Result<CastAddBody, ErrorResponse> {
    Ok(CastAddBody {
        embeds_deprecated: cast_add_body.embeds_deprecated,
        mentions: cast_add_body.mentions,
        parent_cast_id: cast_add_body.parent.clone().map_or_else(
            || None,
            |p| match p {
                proto::cast_add_body::Parent::ParentCastId(cast_id) => Some(CastId {
                    fid: cast_id.fid,
                    hash: format!("0x{}", hex::encode(cast_id.hash)),
                }),
                proto::cast_add_body::Parent::ParentUrl(_) => None,
            },
        ),
        parent_url: cast_add_body.parent.clone().map_or_else(
            || None,
            |p| match p {
                proto::cast_add_body::Parent::ParentCastId(_) => None,
                proto::cast_add_body::Parent::ParentUrl(url) => Some(url),
            },
        ),
        text: cast_add_body.text,
        embeds: cast_add_body
            .embeds
            .iter()
            .map(|e| match &e.embed {
                Some(embed::Embed::CastId(cast_id)) => EmbedUrlOrCastId::CastId(EmbedCastId {
                    cast_id: CastId {
                        fid: cast_id.fid,
                        hash: format!("0x{}", hex::encode(cast_id.hash.clone())),
                    },
                }),
                Some(embed::Embed::Url(url)) => EmbedUrlOrCastId::Url(EmbedUrl {
                    url: url.to_string(),
                }),
                None => EmbedUrlOrCastId::Url(EmbedUrl {
                    url: "".to_string(),
                }), // This arm never executes
            })
            .collect(),
        mentions_positions: cast_add_body.mentions_positions,
        cast_type: CastType::try_from(cast_add_body.r#type)
            .map(|t| t.as_str_name().to_string())
            .map_err(|_| ErrorResponse {
                error: "Invalid cast type".to_string(),
                error_detail: None,
            })?,
    })
}

fn map_proto_link_body_to_json_link_body(
    link_body: proto::LinkBody,
) -> Result<LinkBody, ErrorResponse> {
    Ok(LinkBody {
        link_type: link_body.r#type,
        display_timestamp: link_body.display_timestamp,
        target_fid: link_body.target.map_or_else(
            || {
                Err(ErrorResponse {
                    error: "Invalid link target".to_string(),
                    error_detail: None,
                })
            },
            |t| match t {
                Target::TargetFid(fid) => Ok(fid),
            },
        )?,
    })
}

fn map_proto_link_compact_body_to_json_link_compact_body(
    link_compact_body: proto::LinkCompactStateBody,
) -> Result<LinkCompactStateBody, ErrorResponse> {
    Ok(LinkCompactStateBody {
        link_compact_type: link_compact_body.r#type,
        target_fids: link_compact_body.target_fids,
    })
}

fn map_proto_reaction_body_to_json_reaction_body(
    reaction_body: proto::ReactionBody,
) -> Result<ReactionBody, ErrorResponse> {
    Ok(ReactionBody {
        reaction_type: ReactionType::try_from(reaction_body.r#type)
            .map_err(|_| ErrorResponse {
                error: "Invalid reaction type".to_string(),
                error_detail: None,
            })?
            .as_str_name()
            .to_owned(),
        target_cast_id: reaction_body.target.clone().map_or_else(
            || None,
            |t| match t {
                proto::reaction_body::Target::TargetCastId(cast_id) => Some(CastId {
                    fid: cast_id.fid,
                    hash: format!("0x{}", hex::encode(cast_id.hash)),
                }),
                proto::reaction_body::Target::TargetUrl(_) => None,
            },
        ),
        target_url: reaction_body.target.clone().map_or_else(
            || None,
            |t| match t {
                proto::reaction_body::Target::TargetCastId(_) => None,
                proto::reaction_body::Target::TargetUrl(url) => Some(url),
            },
        ),
    })
}

fn map_proto_user_data_body_to_json_user_data_body(
    user_data_body: proto::UserDataBody,
) -> Result<UserDataBody, ErrorResponse> {
    Ok(UserDataBody {
        user_data_type: UserDataType::try_from(user_data_body.r#type)
            .map_err(|_| ErrorResponse {
                error: "Invalid user data type".to_string(),
                error_detail: None,
            })?
            .as_str_name()
            .to_owned(),
        value: user_data_body.value,
    })
}

fn map_proto_username_proof_body_to_json_username_proof_body(
    username_proof_body: proto::UserNameProof,
) -> Result<UsernameProofBody, ErrorResponse> {
    Ok(UsernameProofBody {
        username_proof_type: UserNameType::try_from(username_proof_body.r#type)
            .map_err(|_| ErrorResponse {
                error: "Invalid username proof type".to_string(),
                error_detail: None,
            })?
            .as_str_name()
            .to_owned(),
        timestamp: username_proof_body.timestamp,
        name: std::str::from_utf8(&username_proof_body.name)
            .map_err(|_| ErrorResponse {
                error: "Invalid name".to_string(),
                error_detail: None,
            })?
            .to_string(),
        owner: format!("0x{}", hex::encode(username_proof_body.owner)),
        signature: username_proof_body.signature,
        fid: username_proof_body.fid,
    })
}

fn map_proto_verification_add_body_to_json_verification_add_body(
    verification_add_address_body: proto::VerificationAddAddressBody,
) -> Result<VerificationAddAddressBody, ErrorResponse> {
    Ok(VerificationAddAddressBody {
        address: if verification_add_address_body.protocol == 0 {
            format!("0x{}", hex::encode(verification_add_address_body.address))
        } else {
            bs58::encode(verification_add_address_body.address).into_string()
        },
        claim_signature: verification_add_address_body.claim_signature,
        block_hash: if verification_add_address_body.protocol == 0 {
            format!(
                "0x{}",
                hex::encode(verification_add_address_body.block_hash)
            )
        } else {
            bs58::encode(verification_add_address_body.block_hash).into_string()
        },
        verification_type: verification_add_address_body.verification_type,
        chain_id: verification_add_address_body.chain_id,
        protocol: Protocol::try_from(verification_add_address_body.protocol)
            .map_err(|_| ErrorResponse {
                error: "Invalid protocol type".to_string(),
                error_detail: None,
            })?
            .as_str_name()
            .to_owned(),
    })
}

fn map_proto_verification_remove_body_to_json_verification_remove_body(
    verification_remove_body: proto::VerificationRemoveBody,
) -> Result<VerificationRemoveBody, ErrorResponse> {
    Ok(VerificationRemoveBody {
        address: if verification_remove_body.protocol == 0 {
            format!("0x{}", hex::encode(verification_remove_body.address))
        } else {
            bs58::encode(verification_remove_body.address).into_string()
        },
        protocol: Protocol::try_from(verification_remove_body.protocol)
            .map_err(|_| ErrorResponse {
                error: "Invalid protocol type".to_string(),
                error_detail: None,
            })?
            .as_str_name()
            .to_owned(),
    })
}

fn map_proto_message_data_to_json_message_data(
    message_data: proto::MessageData,
) -> Result<MessageData, ErrorResponse> {
    match message_data.body {
        Some(Body::CastAddBody(cast_add_body)) => {
            let result = map_proto_cast_add_body_to_json_cast_add_body(cast_add_body)?;
            Ok(MessageData {
                message_type: MessageType::try_from(message_data.r#type)
                    .map_err(|_| ErrorResponse {
                        error: "Invalid message type".to_string(),
                        error_detail: None,
                    })?
                    .as_str_name()
                    .to_owned(),
                fid: message_data.fid,
                network: FarcasterNetwork::try_from(message_data.network)
                    .map_err(|_| ErrorResponse {
                        error: "Invalid network".to_string(),
                        error_detail: None,
                    })?
                    .as_str_name()
                    .to_owned(),
                timestamp: message_data.timestamp,
                cast_add_body: Some(result),
                cast_remove_body: None,
                reaction_body: None,
                verification_add_address_body: None,
                verification_remove_body: None,
                user_data_body: None,
                link_body: None,
                username_proof_body: None,
                frame_action_body: None,
                link_compact_state_body: None,
            })
        }
        Some(Body::CastRemoveBody(cast_remove_body)) => Ok(MessageData {
            message_type: MessageType::try_from(message_data.r#type)
                .map_err(|_| ErrorResponse {
                    error: "Invalid message type".to_string(),
                    error_detail: None,
                })?
                .as_str_name()
                .to_owned(),
            fid: message_data.fid,
            network: FarcasterNetwork::try_from(message_data.network)
                .map_err(|_| ErrorResponse {
                    error: "Invalid network".to_string(),
                    error_detail: None,
                })?
                .as_str_name()
                .to_owned(),
            timestamp: message_data.timestamp,
            cast_add_body: None,
            cast_remove_body: Some(CastRemoveBody {
                target_hash: cast_remove_body.target_hash,
            }),
            reaction_body: None,
            verification_add_address_body: None,
            verification_remove_body: None,
            user_data_body: None,
            link_body: None,
            username_proof_body: None,
            frame_action_body: None,
            link_compact_state_body: None,
        }),
        Some(Body::FrameActionBody(_)) => Err(ErrorResponse {
            error: "No message data".to_string(),
            error_detail: None,
        }),
        Some(Body::LinkBody(link_body)) => {
            let result = map_proto_link_body_to_json_link_body(link_body)?;
            return Ok(MessageData {
                message_type: MessageType::try_from(message_data.r#type)
                    .map_err(|_| ErrorResponse {
                        error: "Invalid message type".to_string(),
                        error_detail: None,
                    })?
                    .as_str_name()
                    .to_owned(),
                fid: message_data.fid,
                network: FarcasterNetwork::try_from(message_data.network)
                    .map_err(|_| ErrorResponse {
                        error: "Invalid network".to_string(),
                        error_detail: None,
                    })?
                    .as_str_name()
                    .to_owned(),
                timestamp: message_data.timestamp,
                cast_add_body: None,
                cast_remove_body: None,
                reaction_body: None,
                verification_add_address_body: None,
                verification_remove_body: None,
                user_data_body: None,
                link_body: Some(result),
                username_proof_body: None,
                frame_action_body: None,
                link_compact_state_body: None,
            });
        }
        Some(Body::LinkCompactStateBody(link_compact_state_body)) => {
            let result =
                map_proto_link_compact_body_to_json_link_compact_body(link_compact_state_body)?;
            return Ok(MessageData {
                message_type: MessageType::try_from(message_data.r#type)
                    .map_err(|_| ErrorResponse {
                        error: "Invalid message type".to_string(),
                        error_detail: None,
                    })?
                    .as_str_name()
                    .to_owned(),
                fid: message_data.fid,
                network: FarcasterNetwork::try_from(message_data.network)
                    .map_err(|_| ErrorResponse {
                        error: "Invalid network".to_string(),
                        error_detail: None,
                    })?
                    .as_str_name()
                    .to_owned(),
                timestamp: message_data.timestamp,
                cast_add_body: None,
                cast_remove_body: None,
                reaction_body: None,
                verification_add_address_body: None,
                verification_remove_body: None,
                user_data_body: None,
                link_body: None,
                username_proof_body: None,
                frame_action_body: None,
                link_compact_state_body: Some(result),
            });
        }
        Some(Body::ReactionBody(reaction_body)) => {
            let result = map_proto_reaction_body_to_json_reaction_body(reaction_body)?;
            return Ok(MessageData {
                message_type: MessageType::try_from(message_data.r#type)
                    .map_err(|_| ErrorResponse {
                        error: "Invalid message type".to_string(),
                        error_detail: None,
                    })?
                    .as_str_name()
                    .to_owned(),
                fid: message_data.fid,
                network: FarcasterNetwork::try_from(message_data.network)
                    .map_err(|_| ErrorResponse {
                        error: "Invalid network".to_string(),
                        error_detail: None,
                    })?
                    .as_str_name()
                    .to_owned(),
                timestamp: message_data.timestamp,
                cast_add_body: None,
                cast_remove_body: None,
                reaction_body: Some(result),
                verification_add_address_body: None,
                verification_remove_body: None,
                user_data_body: None,
                link_body: None,
                username_proof_body: None,
                frame_action_body: None,
                link_compact_state_body: None,
            });
        }
        Some(Body::UserDataBody(user_data_body)) => {
            let result = map_proto_user_data_body_to_json_user_data_body(user_data_body)?;
            return Ok(MessageData {
                message_type: MessageType::try_from(message_data.r#type)
                    .map_err(|_| ErrorResponse {
                        error: "Invalid message type".to_string(),
                        error_detail: None,
                    })?
                    .as_str_name()
                    .to_owned(),
                fid: message_data.fid,
                network: FarcasterNetwork::try_from(message_data.network)
                    .map_err(|_| ErrorResponse {
                        error: "Invalid network".to_string(),
                        error_detail: None,
                    })?
                    .as_str_name()
                    .to_owned(),
                timestamp: message_data.timestamp,
                cast_add_body: None,
                cast_remove_body: None,
                reaction_body: None,
                verification_add_address_body: None,
                verification_remove_body: None,
                user_data_body: Some(result),
                link_body: None,
                username_proof_body: None,
                frame_action_body: None,
                link_compact_state_body: None,
            });
        }
        Some(Body::UsernameProofBody(username_proof_body)) => {
            let result =
                map_proto_username_proof_body_to_json_username_proof_body(username_proof_body)?;
            return Ok(MessageData {
                message_type: MessageType::try_from(message_data.r#type)
                    .map_err(|_| ErrorResponse {
                        error: "Invalid message type".to_string(),
                        error_detail: None,
                    })?
                    .as_str_name()
                    .to_owned(),
                fid: message_data.fid,
                network: FarcasterNetwork::try_from(message_data.network)
                    .map_err(|_| ErrorResponse {
                        error: "Invalid network".to_string(),
                        error_detail: None,
                    })?
                    .as_str_name()
                    .to_owned(),
                timestamp: message_data.timestamp,
                cast_add_body: None,
                cast_remove_body: None,
                reaction_body: None,
                verification_add_address_body: None,
                verification_remove_body: None,
                user_data_body: None,
                link_body: None,
                username_proof_body: Some(result),
                frame_action_body: None,
                link_compact_state_body: None,
            });
        }
        Some(Body::VerificationAddAddressBody(verification_add_address_body)) => {
            let result = map_proto_verification_add_body_to_json_verification_add_body(
                verification_add_address_body,
            )?;
            return Ok(MessageData {
                message_type: MessageType::try_from(message_data.r#type)
                    .map_err(|_| ErrorResponse {
                        error: "Invalid message type".to_string(),
                        error_detail: None,
                    })?
                    .as_str_name()
                    .to_owned(),
                fid: message_data.fid,
                network: FarcasterNetwork::try_from(message_data.network)
                    .map_err(|_| ErrorResponse {
                        error: "Invalid network".to_string(),
                        error_detail: None,
                    })?
                    .as_str_name()
                    .to_owned(),
                timestamp: message_data.timestamp,
                cast_add_body: None,
                cast_remove_body: None,
                reaction_body: None,
                verification_add_address_body: Some(result),
                verification_remove_body: None,
                user_data_body: None,
                link_body: None,
                username_proof_body: None,
                frame_action_body: None,
                link_compact_state_body: None,
            });
        }
        Some(Body::VerificationRemoveBody(verification_remove_body)) => {
            let result = map_proto_verification_remove_body_to_json_verification_remove_body(
                verification_remove_body,
            )?;
            return Ok(MessageData {
                message_type: MessageType::try_from(message_data.r#type)
                    .map_err(|_| ErrorResponse {
                        error: "Invalid message type".to_string(),
                        error_detail: None,
                    })?
                    .as_str_name()
                    .to_owned(),
                fid: message_data.fid,
                network: FarcasterNetwork::try_from(message_data.network)
                    .map_err(|_| ErrorResponse {
                        error: "Invalid network".to_string(),
                        error_detail: None,
                    })?
                    .as_str_name()
                    .to_owned(),
                timestamp: message_data.timestamp,
                cast_add_body: None,
                cast_remove_body: None,
                reaction_body: None,
                verification_add_address_body: None,
                verification_remove_body: Some(result),
                user_data_body: None,
                link_body: None,
                username_proof_body: None,
                frame_action_body: None,
                link_compact_state_body: None,
            });
        }
        None => Err(ErrorResponse {
            error: "No message data".to_string(),
            error_detail: None,
        }),
    }
}

fn map_proto_message_to_json_message(message: proto::Message) -> Result<Message, ErrorResponse> {
    match message.data {
        Some(message_data) => {
            let result = map_proto_message_data_to_json_message_data(message_data)?;
            Ok(Message {
                data: result,
                hash: format!("0x{}", hex::encode(message.hash)),
                hash_scheme: HashScheme::try_from(message.hash_scheme)
                    .map_err(|_| ErrorResponse {
                        error: "Invalid hash scheme".to_string(),
                        error_detail: None,
                    })?
                    .as_str_name()
                    .to_owned(),
                signature: message.signature,
                signature_scheme: SignatureScheme::try_from(message.signature_scheme)
                    .map_err(|_| ErrorResponse {
                        error: "Invalid signature scheme".to_string(),
                        error_detail: None,
                    })?
                    .as_str_name()
                    .to_owned(),
                signer: format!("0x{}", hex::encode(message.signer)),
            })
        }
        None => Err(ErrorResponse {
            error: "No message data".to_string(),
            error_detail: None,
        }),
    }
}

fn map_proto_messages_response_to_json_paged_response(
    messages_response: proto::MessagesResponse,
) -> Result<PagedResponse, ErrorResponse> {
    Ok(PagedResponse {
        messages: messages_response
            .messages
            .iter()
            .map(|m| map_proto_message_to_json_message(m.clone()).unwrap())
            .collect(),
        next_page_token: messages_response
            .next_page_token
            .map(|t| BASE64_STANDARD.encode(t)),
    })
}

fn map_proto_on_chain_event_to_json_on_chain_event(onchain_event: proto::OnChainEvent) -> Result<OnChainEvent, ErrorResponse> {
    let mut signer_event_body: Option<SignerEventBody> = None;
    let mut signer_migrated_event_body: Option<SignerMigratedEventBody> = None;
    let mut id_register_event_body: Option<IdRegisterEventBody> = None;
    let mut storage_rent_event_body: Option<StorageRentEventBody> = None;
    match &onchain_event.body {
        None => {}
        Some(on_chain_event::Body::SignerEventBody(body)) => {
            signer_event_body = Some(SignerEventBody {
                key: body.key.clone(),
                key_type: body.key_type,
                event_type: match body.event_type {
                    1 => SignerEventType::Add,
                    2 => SignerEventType::Remove,
                    3 => SignerEventType::AdminReset,
                    _ => SignerEventType::None,
                },
                metadata: body.metadata.clone(),
                metadata_type: body.metadata_type,
            });
        }
        Some(on_chain_event::Body::SignerMigratedEventBody(body)) => {
            signer_migrated_event_body = Some(SignerMigratedEventBody {
                migrated_at: body.migrated_at,
            });
        }
        Some(on_chain_event::Body::IdRegisterEventBody(body)) => {
            id_register_event_body = Some(IdRegisterEventBody {
                to: body.to.clone(),
                event_type: match body.event_type {
                    1 => IdRegisterEventType::Register,
                    2 => IdRegisterEventType::Transfer,
                    3 => IdRegisterEventType::ChangeRecovery,
                    _ => IdRegisterEventType::None,
                },
                from: body.from.clone(),
                recovery_address: body.recovery_address.clone(),
            });
        }
        Some(on_chain_event::Body::StorageRentEventBody(body)) => {
            storage_rent_event_body = Some(StorageRentEventBody {
                payer: body.payer.clone(),
                units: body.units,
                expiry: body.expiry,
            });
        }
    }
    Ok(OnChainEvent {
        r#type: match onchain_event.r#type {
            1 => OnChainEventType::EventTypeSigner,
            2 => OnChainEventType::EventTypeSignerMigrated,
            3 => OnChainEventType::EventTypeIdRegister,
            4 => OnChainEventType::EventTypeStorageRent,
            _ => OnChainEventType::EventTypeNone,
        },
        chain_id: onchain_event.chain_id,
        block_number: onchain_event.block_number,
        block_hash: onchain_event.block_hash.clone(),
        block_timestamp: onchain_event.block_timestamp,
        transaction_hash: onchain_event.transaction_hash.clone(),
        log_index: onchain_event.log_index,
        fid: onchain_event.fid,
        tx_index: onchain_event.tx_index,
        version: onchain_event.version,
        signer_event_body,
        signer_migrated_event_body,
        id_register_event_body,
        storage_rent_event_body,
    })
}

fn map_proto_events_response_to_json_events_response(
    hub_event: proto::HubEvent,
) -> Result<HubEvent, ErrorResponse> {
    let mut merge_message_body: Option<MergeMessageBody> = None;
    let mut prune_message_body: Option<PruneMessageBody> = None;
    let mut revoke_message_body: Option<RevokeMessageBody> = None;
    let mut merge_username_proof_body: Option<MergeUsernameProofBody> = None;
    let mut merge_on_chain_event_body: Option<MergeOnChainEventBody> = None;
    let mut merge_failure_body: Option<MergeFailureBody> = None;
    match &hub_event.body {
        None => {}
        Some(hub_event::Body::MergeMessageBody(body)) => {
            merge_message_body = body.message.clone().map(|msg| MergeMessageBody {
                message: map_proto_message_to_json_message(msg.clone()).unwrap(),
                deleted_messages: body
                .deleted_messages
                .iter()
                .map(|m| map_proto_message_to_json_message(m.clone()).unwrap())
                .collect(),
            });
        }
        Some(hub_event::Body::PruneMessageBody(body)) => {
            prune_message_body = body.message.clone().map(|msg| PruneMessageBody {
                message: map_proto_message_to_json_message(msg).unwrap()
            })
        }
        Some(hub_event::Body::RevokeMessageBody(body)) => {
            revoke_message_body = body.message.clone().map(|msg| RevokeMessageBody {
                message: map_proto_message_to_json_message(msg).unwrap()
            })
        }
        Some(hub_event::Body::MergeUsernameProofBody(body)) => {
            let username_proof_body = body.username_proof.clone()
                .map(|u| map_proto_username_proof_body_to_json_username_proof_body(u).unwrap());
            let username_proof_message = body.username_proof_message.clone()
                .map(|msg| map_proto_message_to_json_message(msg).unwrap());
            let deleted_username_proof_body = body.deleted_username_proof.clone()
                .map(|u| map_proto_username_proof_body_to_json_username_proof_body(u).unwrap());
            let deleted_username_proof_message = body.deleted_username_proof_message.clone()
            .map(|msg| map_proto_message_to_json_message(msg).unwrap());

            merge_username_proof_body =  Some(MergeUsernameProofBody {
                username_proof: username_proof_body,
                username_proof_message,
                deleted_username_proof: deleted_username_proof_body,
                deleted_username_proof_message,
            });
        }
        Some(hub_event::Body::MergeOnChainEventBody(body)) => {
            merge_on_chain_event_body = body.on_chain_event.clone().map(|e| MergeOnChainEventBody {
                on_chain_event: map_proto_on_chain_event_to_json_on_chain_event(e).unwrap()
            });
        }
        Some(hub_event::Body::MergeFailure(body)) => {
            merge_failure_body = body.message.clone().map(|msg| MergeFailureBody {
                message: map_proto_message_to_json_message(msg).unwrap(),
                code: body.code.clone(),
                reason: body.reason.clone(),
            });
            
        }
    }

    Ok(HubEvent {
        hub_event_type: proto::HubEventType::try_from(hub_event.r#type)
            .map_err(|_| ErrorResponse {
                error: "Invalid hub event type".to_string(),
                error_detail: None,
            })?
            .as_str_name()
            .to_owned(),
        id: hub_event.id,
        merge_message_body,
        prune_message_body,
        revoke_message_body,
        merge_username_proof_body,
        merge_on_chain_event_body,
        merge_failure_body,
        block_number: hub_event.block_number,
        shard_index: hub_event.shard_index,
    })
}

// Service trait for type-safe request handling
#[async_trait]
pub trait HubHttpService {
    async fn get_info(&self, req: InfoRequest) -> Result<InfoResponse, ErrorResponse>;
    async fn get_cast_by_id(&self, req: IdRequest) -> Result<Message, ErrorResponse>;
    async fn get_casts_by_fid(&self, req: FidRequest) -> Result<PagedResponse, ErrorResponse>;
    async fn get_casts_by_mention(&self, req: FidRequest) -> Result<PagedResponse, ErrorResponse>;
    async fn get_casts_by_parent(
        &self,
        req: CastsByParentRequest,
    ) -> Result<PagedResponse, ErrorResponse>;
    async fn get_reaction_by_id(&self, req: ReactionRequest) -> Result<Message, ErrorResponse>;
    async fn get_reactions_by_fid(
        &self,
        req: ReactionsByFidRequest,
    ) -> Result<PagedResponse, ErrorResponse>;
    async fn get_reactions_by_cast(
        &self,
        req: ReactionsByCastRequest,
    ) -> Result<PagedResponse, ErrorResponse>;
    async fn get_reactions_by_target(
        &self,
        req: ReactionsByTargetRequest,
    ) -> Result<PagedResponse, ErrorResponse>;
    async fn get_link_by_id(&self, req: LinkRequest) -> Result<Message, ErrorResponse>;
    async fn get_links_by_fid(
        &self,
        req: LinksByFidRequest,
    ) -> Result<PagedResponse, ErrorResponse>;
    async fn get_links_by_target_fid(
        &self,
        req: LinksByTargetRequest,
    ) -> Result<PagedResponse, ErrorResponse>;
    async fn get_user_data_by_fid(&self, req: FidRequest) -> Result<PagedResponse, ErrorResponse>;
    async fn get_storage_limits_by_fid(
        &self,
        req: FidRequest,
    ) -> Result<StorageLimitsResponse, ErrorResponse>;
    async fn get_user_name_proof_by_name(
        &self,
        req: UsernameProofRequest,
    ) -> Result<UserNameProof, ErrorResponse>;
    async fn get_user_name_proofs_by_fid(
        &self,
        req: FidRequest,
    ) -> Result<UsernameProofsResponse, ErrorResponse>;
    async fn validate_message(
        &self,
        req: proto::Message,
    ) -> Result<ValidationResult, ErrorResponse>;
    async fn submit_message(
        &self,
        req: proto::Message,
        headers: HeaderMap<HeaderValue>,
    ) -> Result<Message, ErrorResponse>;
    async fn get_verifications_by_fid(
        &self,
        req: FidRequest,
    ) -> Result<PagedResponse, ErrorResponse>;
    async fn get_on_chain_signers_by_fid(
        &self,
        req: FidRequest,
    ) -> Result<OnChainEventResponse, ErrorResponse>;
    async fn get_on_chain_events_by_fid(
        &self,
        req: OnChainEventRequest,
    ) -> Result<OnChainEventResponse, ErrorResponse>;
    async fn get_events(
        &self,
        req: EventsRequest,
    ) -> Result<EventsResponse, ErrorResponse>;
}

#[async_trait]
impl HubHttpService for HubHttpServiceImpl {
    async fn get_info(&self, _request: InfoRequest) -> Result<InfoResponse, ErrorResponse> {
        let response = self
            .service
            .get_info(tonic::Request::<proto::GetInfoRequest>::new(
                proto::GetInfoRequest {},
            ))
            .await
            .map_err(|e| ErrorResponse {
                error: "Failed to get info".to_string(),
                error_detail: Some(e.to_string()),
            })?;
        let proto = response.into_inner();
        map_get_info_response_to_json_info_response(proto)
    }

    async fn get_cast_by_id(&self, req: IdRequest) -> Result<Message, ErrorResponse> {
        let fid = req.fid.parse::<u64>().map_err(|e| ErrorResponse {
            error: "Invalid fid".to_string(),
            error_detail: Some(e.to_string()),
        })?;

        let hash = hex::decode(&req.hash.replace("0x", "")).map_err(|e| ErrorResponse {
            error: "Invalid hash".to_string(),
            error_detail: Some(e.to_string()),
        })?;

        let service = &self.service;
        let response = service
            .get_cast(tonic::Request::<proto::CastId>::new(proto::CastId {
                fid,
                hash: hash.into(),
            }))
            .await
            .map_err(|e| ErrorResponse {
                error: "Failed to get cast".to_string(),
                error_detail: Some(e.to_string()),
            })?;

        let message = response.into_inner();
        return map_proto_message_to_json_message(message);
    }

    async fn get_casts_by_fid(&self, req: FidRequest) -> Result<PagedResponse, ErrorResponse> {
        let service = &self.service;
        let response = service
            .get_all_cast_messages_by_fid(tonic::Request::<FidTimestampRequest>::new(
                FidTimestampRequest {
                    fid: req.fid,
                    page_size: req.page_size,
                    page_token: req.page_token,
                    reverse: req.reverse,
                    start_timestamp: req.start_timestamp,
                    stop_timestamp: req.stop_timestamp,
                },
            ))
            .await
            .map_err(|e| ErrorResponse {
                error: "Failed to get casts".to_string(),
                error_detail: Some(e.to_string()),
            })?;

        let response_body = response.into_inner();
        return map_proto_messages_response_to_json_paged_response(response_body);
    }

    async fn get_casts_by_mention(&self, req: FidRequest) -> Result<PagedResponse, ErrorResponse> {
        let service = &self.service;

        let grpc_req = tonic::Request::new(proto::FidRequest {
            fid: req.fid,
            page_size: req.page_size,
            page_token: req.page_token,
            reverse: req.reverse,
        });
        let response = service
            .get_casts_by_mention(grpc_req)
            .await
            .map_err(|e| ErrorResponse {
                error: "Failed to get casts by mention".to_string(),
                error_detail: Some(e.to_string()),
            })?;
        let proto_resp = response.into_inner();
        map_proto_messages_response_to_json_paged_response(proto_resp)
    }

    async fn get_casts_by_parent(
        &self,
        req: CastsByParentRequest,
    ) -> Result<PagedResponse, ErrorResponse> {
        let service = &self.service;
        let parent = if req.hash.is_some() && req.fid.is_some() {
            Ok(Some(casts_by_parent_request::Parent::ParentCastId(
                proto::CastId {
                    fid: req.fid.unwrap(),
                    hash: hex::decode(req.hash.unwrap().replace("0x", "")).map_err(|e| {
                        ErrorResponse {
                            error: "Invalid request".to_string(),
                            error_detail: Some(e.to_string()),
                        }
                    })?,
                },
            )))
        } else if req.url.is_some() {
            Ok(Some(casts_by_parent_request::Parent::ParentUrl(
                req.url.unwrap(),
            )))
        } else {
            Err(ErrorResponse {
                error: "Invalid request".to_string(),
                error_detail: Some(
                    "fid and hash must be specified or url must be specified".to_string(),
                ),
            })
        }?;

        let grpc_req = tonic::Request::new(proto::CastsByParentRequest {
            parent: parent,
            page_size: req.page_size,
            page_token: req.page_token,
            reverse: req.reverse,
        });
        let response = service
            .get_casts_by_parent(grpc_req)
            .await
            .map_err(|e| ErrorResponse {
                error: "Failed to get casts by mention".to_string(),
                error_detail: Some(e.to_string()),
            })?;

        let proto_resp = response.into_inner();
        map_proto_messages_response_to_json_paged_response(proto_resp)
    }

    async fn get_reaction_by_id(&self, req: ReactionRequest) -> Result<Message, ErrorResponse> {
        let service = &self.service;
        let target = if req.target_fid.is_some() {
            let hash = if let Some(hash_str) = req.target_hash.as_deref() {
                hex::decode(hash_str.trim_start_matches("0x")).map_err(|e| ErrorResponse {
                    error: "Invalid hash".to_string(),
                    error_detail: Some(e.to_string()),
                })?
            } else {
                Vec::new()
            };

            reaction_request::Target::TargetCastId(proto::CastId {
                fid: req.target_fid.expect("target fid not specified"),
                hash,
            })
        } else if req.target_url.is_some() {
            reaction_request::Target::TargetUrl(req.target_url.unwrap())
        } else {
            return Err(ErrorResponse {
                error: "target not specified".to_string(),
                error_detail: None,
            });
        };
        let grpc_req = tonic::Request::new(proto::ReactionRequest {
            fid: req.fid,
            reaction_type: req.reaction_type as i32,
            target: Some(target),
        });
        let response = service
            .get_reaction(grpc_req)
            .await
            .map_err(|e| ErrorResponse {
                error: "Failed to get reaction".to_string(),
                error_detail: Some(e.to_string()),
            })?;
        let proto_msg = response.into_inner();
        map_proto_message_to_json_message(proto_msg)
    }

    /// GET /v1/reactionsByFid
    async fn get_reactions_by_fid(
        &self,
        req: ReactionsByFidRequest,
    ) -> Result<PagedResponse, ErrorResponse> {
        let service = &self.service;
        let grpc_req = tonic::Request::new(proto::ReactionsByFidRequest {
            fid: req.fid,
            reaction_type: Some(req.reaction_type as i32),
            page_size: req.page_size,
            page_token: req.page_token,
            reverse: req.reverse,
        });
        let response = service
            .get_reactions_by_fid(grpc_req)
            .await
            .map_err(|e| ErrorResponse {
                error: "Failed to get reactions by fid".to_string(),
                error_detail: Some(e.to_string()),
            })?;
        let proto_resp = response.into_inner();
        map_proto_messages_response_to_json_paged_response(proto_resp)
    }

    /// GET /v1/reactionsByCast
    async fn get_reactions_by_cast(
        &self,
        req: ReactionsByCastRequest,
    ) -> Result<PagedResponse, ErrorResponse> {
        let hash = if let Some(hash_str) = req.target_hash.as_deref() {
            hex::decode(hash_str.trim_start_matches("0x")).map_err(|e| ErrorResponse {
                error: "Invalid hash".to_string(),
                error_detail: Some(e.to_string()),
            })?
        } else {
            Vec::new()
        };

        let target = reactions_by_target_request::Target::TargetCastId(proto::CastId {
            fid: req.target_fid,
            hash,
        });

        let grpc_req = tonic::Request::new(proto::ReactionsByTargetRequest {
            reaction_type: req.reaction_type.map(|r| r as i32),
            page_size: req.page_size,
            page_token: req.page_token,
            reverse: req.reverse,
            target: Some(target),
        });

        let response = self
            .service
            .get_reactions_by_target(grpc_req)
            .await
            .map_err(|e| ErrorResponse {
                error: "Failed to get reactions by cast".to_string(),
                error_detail: Some(e.to_string()),
            })?;

        let proto_resp = response.into_inner();
        map_proto_messages_response_to_json_paged_response(proto_resp)
    }

    /// GET /v1/reactionsByTarget
    async fn get_reactions_by_target(
        &self,
        req: ReactionsByTargetRequest,
    ) -> Result<PagedResponse, ErrorResponse> {
        let service = &self.service;
        let target = if req.target_cast_id.is_some() {
            let cast_id = req.target_cast_id.unwrap();
            let hash = hex::decode(cast_id.hash.replace("0x", ""));
            if hash.is_err() {
                return Err(ErrorResponse {
                    error: hash.unwrap_err().to_string(),
                    error_detail: None,
                });
            }
            reactions_by_target_request::Target::TargetCastId(proto::CastId {
                fid: cast_id.fid,
                hash: hash.unwrap(),
            })
        } else if req.target_url.is_some() {
            reactions_by_target_request::Target::TargetUrl(req.target_url.unwrap())
        } else {
            return Err(ErrorResponse {
                error: "target not specified".to_string(),
                error_detail: None,
            });
        };
        let grpc_req = tonic::Request::new(proto::ReactionsByTargetRequest {
            reaction_type: req.reaction_type.map(|r| r as i32),
            page_size: req.page_size,
            page_token: req.page_token,
            reverse: req.reverse,
            target: Some(target),
        });
        let response = service
            .get_reactions_by_target(grpc_req)
            .await
            .map_err(|e| ErrorResponse {
                error: "Failed to get reactions by target".to_string(),
                error_detail: Some(e.to_string()),
            })?;
        let proto_resp = response.into_inner();
        map_proto_messages_response_to_json_paged_response(proto_resp)
    }

    /// GET /v1/linkById
    async fn get_link_by_id(&self, req: LinkRequest) -> Result<Message, ErrorResponse> {
        let service = &self.service;
        let target = if req.target_fid.is_some() {
            link_request::Target::TargetFid(req.target_fid.unwrap())
        } else {
            return Err(ErrorResponse {
                error: "target not specified".to_string(),
                error_detail: None,
            });
        };
        let grpc_req = tonic::Request::new(proto::LinkRequest {
            fid: req.fid,
            link_type: req.link_type,
            target: Some(target),
        });
        let response = service
            .get_link(grpc_req)
            .await
            .map_err(|e| ErrorResponse {
                error: "Failed to get link".to_string(),
                error_detail: Some(e.to_string()),
            })?;
        let proto_msg = response.into_inner();
        map_proto_message_to_json_message(proto_msg)
    }

    /// GET /v1/linksByFid
    async fn get_links_by_fid(
        &self,
        req: LinksByFidRequest,
    ) -> Result<PagedResponse, ErrorResponse> {
        let service = &self.service;
        let grpc_req = tonic::Request::new(proto::LinksByFidRequest {
            fid: req.fid,
            link_type: req.link_type,
            page_size: req.page_size,
            page_token: req.page_token,
            reverse: req.reverse,
        });
        let response = service
            .get_links_by_fid(grpc_req)
            .await
            .map_err(|e| ErrorResponse {
                error: "Failed to get links by fid".to_string(),
                error_detail: Some(e.to_string()),
            })?;
        let proto_resp = response.into_inner();
        map_proto_messages_response_to_json_paged_response(proto_resp)
    }

    /// GET /v1/linksByTargetFid
    /// (Assumes that this endpoint uses FidTimestampRequest to retrieve all link messages for a given target fid.)
    async fn get_links_by_target_fid(
        &self,
        req: LinksByTargetRequest,
    ) -> Result<PagedResponse, ErrorResponse> {
        let service = &self.service;
        let target = if req.link_type.is_some() {
            links_by_target_request::Target::TargetFid(req.target_fid.unwrap())
        } else {
            return Err(ErrorResponse {
                error: "target not specified".to_string(),
                error_detail: None,
            });
        };
        let grpc_req = tonic::Request::new(proto::LinksByTargetRequest {
            link_type: req.link_type,
            page_size: req.page_size,
            page_token: req.page_token,
            reverse: req.reverse,
            target: Some(target),
        });
        let response = service
            .get_links_by_target(grpc_req)
            .await
            .map_err(|e| ErrorResponse {
                error: "Failed to get links by target fid".to_string(),
                error_detail: Some(e.to_string()),
            })?;
        let proto_resp = response.into_inner();
        map_proto_messages_response_to_json_paged_response(proto_resp)
    }

    /// GET /v1/userDataByFid
    async fn get_user_data_by_fid(&self, req: FidRequest) -> Result<PagedResponse, ErrorResponse> {
        let service = &self.service;
        let grpc_req = tonic::Request::new(proto::FidRequest {
            fid: req.fid,
            page_size: req.page_size,
            page_token: req.page_token,
            reverse: req.reverse,
        });
        let response = service
            .get_user_data_by_fid(grpc_req)
            .await
            .map_err(|e| ErrorResponse {
                error: "Failed to get user data by fid".to_string(),
                error_detail: Some(e.to_string()),
            })?;
        let proto_resp = response.into_inner();
        map_proto_messages_response_to_json_paged_response(proto_resp)
    }

    /// GET /v1/storageLimitsByFid
    async fn get_storage_limits_by_fid(
        &self,
        req: FidRequest,
    ) -> Result<StorageLimitsResponse, ErrorResponse> {
        let service = &self.service;
        let grpc_req = tonic::Request::new(proto::FidRequest {
            fid: req.fid,
            page_size: req.page_size,
            page_token: req.page_token,
            reverse: req.reverse,
        });
        let response = service
            .get_current_storage_limits_by_fid(grpc_req)
            .await
            .map_err(|e| ErrorResponse {
                error: "Failed to get storage limits".to_string(),
                error_detail: Some(e.to_string()),
            })?;
        let limits = response.into_inner();
        Ok(StorageLimitsResponse {
            limits: limits
                .limits
                .iter()
                .map(|l: &proto::StorageLimit| StorageLimit {
                    store_type: match l.store_type {
                        1 => StoreType::Casts,
                        2 => StoreType::Links,
                        3 => StoreType::Reactions,
                        4 => StoreType::UserData,
                        5 => StoreType::Verifications,
                        6 => StoreType::UsernameProofs,
                        _ => StoreType::None,
                    },
                    name: l.name.clone(),
                    limit: l.limit,
                    used: l.used,
                    earliest_timestamp: l.earliest_timestamp,
                    earliest_hash: l.earliest_hash.clone(),
                })
                .collect(),
            units: limits.units,
            unit_details: limits
                .unit_details
                .iter()
                .map(|u: &proto::StorageUnitDetails| StorageUnitDetails {
                    unit_size: u.unit_size,
                    unit_type: match u.unit_type {
                        1 => StorageUnitType::UnitType2024,
                        _ => StorageUnitType::UnitTypeLegacy,
                    },
                })
                .collect(),
        })
    }

    /// GET /v1/userNameProofByName
    async fn get_user_name_proof_by_name(
        &self,
        req: UsernameProofRequest,
    ) -> Result<UserNameProof, ErrorResponse> {
        let service = &self.service;
        let grpc_req = tonic::Request::new(proto::UsernameProofRequest {
            name: req.name.into(),
        });
        let response = service
            .get_username_proof(grpc_req)
            .await
            .map_err(|e| ErrorResponse {
                error: "Failed to get username proof".to_string(),
                error_detail: Some(e.to_string()),
            })?;
        let proof = response.into_inner();
        let proof_type = proof.r#type().as_str_name().to_owned();
        Ok(UserNameProof {
            timestamp: proof.timestamp,
            name: std::str::from_utf8(&proof.name.as_slice())
                .unwrap()
                .to_string(),
            owner: format!("0x{}", hex::encode(&proof.owner)),
            signature: proof.signature,
            fid: proof.fid,
            r#type: proof_type,
        })
    }

    /// GET /v1/userNameProofsByFid
    async fn get_user_name_proofs_by_fid(
        &self,
        req: FidRequest,
    ) -> Result<UsernameProofsResponse, ErrorResponse> {
        let service = &self.service;
        let grpc_req = tonic::Request::new(proto::FidRequest {
            fid: req.fid,
            page_size: req.page_size,
            page_token: req.page_token,
            reverse: req.reverse,
        });
        let response = service
            .get_user_name_proofs_by_fid(grpc_req)
            .await
            .map_err(|e| ErrorResponse {
                error: "Failed to get username proofs".to_string(),
                error_detail: Some(e.to_string()),
            })?;
        let proof = response.into_inner();
        Ok(UsernameProofsResponse {
            proofs: proof
                .proofs
                .iter()
                .map(|p| UserNameProof {
                    timestamp: p.timestamp,
                    name: std::str::from_utf8(&p.name.as_slice()).unwrap().to_string(),
                    owner: format!("0x{}", hex::encode(&p.owner)),
                    signature: p.signature.clone(),
                    fid: p.fid,
                    r#type: p.r#type().as_str_name().to_owned(),
                })
                .collect(),
        })
    }

    /// POST /v1/validateMessage
    async fn validate_message(
        &self,
        req: proto::Message,
    ) -> Result<ValidationResult, ErrorResponse> {
        let service = &self.service;
        let grpc_req = tonic::Request::new(req);
        let response = service
            .validate_message(grpc_req)
            .await
            .map_err(|e| ErrorResponse {
                error: "Failed to validate message".to_string(),
                error_detail: Some(e.to_string()),
            })?;
        let proto_resp = response.into_inner();
        return Ok(ValidationResult {
            valid: proto_resp.valid,
            message: Some(map_proto_message_to_json_message(
                proto_resp.message.unwrap(),
            )?),
        });
    }

    // POST /v1/submitMessage
    async fn submit_message(
        &self,
        req: proto::Message,
        headers: HeaderMap<HeaderValue>,
    ) -> Result<Message, ErrorResponse> {
        let service = &self.service;
        let mut grpc_req = tonic::Request::new(req);

        if let Some(auth) = headers.get("authorization") {
            match auth.to_str() {
                Err(err) => {
                    return Err(ErrorResponse {
                        error: "Invalid auth header".to_string(),
                        error_detail: Some(err.to_string()),
                    })
                }
                Ok(auth) => {
                    grpc_req
                        .metadata_mut()
                        .append("authorization", MetadataValue::from_str(auth).unwrap());
                }
            }
        };

        let response = service
            .submit_message(grpc_req)
            .await
            .map_err(|e| ErrorResponse {
                error: "Failed to submit message".to_string(),
                error_detail: Some(e.to_string()),
            })?;
        let proto_resp = response.into_inner();
        map_proto_message_to_json_message(proto_resp)
    }

    /// GET /v1/verificationsByFid
    async fn get_verifications_by_fid(
        &self,
        req: FidRequest,
    ) -> Result<PagedResponse, ErrorResponse> {
        let service = &self.service;
        let grpc_req = tonic::Request::new(proto::FidRequest {
            fid: req.fid,
            page_size: req.page_size,
            page_token: req.page_token,
            reverse: req.reverse,
        });
        let response = service
            .get_verifications_by_fid(grpc_req)
            .await
            .map_err(|e| ErrorResponse {
                error: "Failed to get verifications by fid".to_string(),
                error_detail: Some(e.to_string()),
            })?;
        let proto_resp = response.into_inner();
        map_proto_messages_response_to_json_paged_response(proto_resp)
    }

    /// GET /v1/onChainSignersByFid
    async fn get_on_chain_signers_by_fid(
        &self,
        req: FidRequest,
    ) -> Result<OnChainEventResponse, ErrorResponse> {
        let service = &self.service;
        let grpc_req = tonic::Request::new(proto::FidRequest {
            fid: req.fid,
            page_size: req.page_size,
            page_token: req.page_token,
            reverse: req.reverse,
        });
        let response = service
            .get_on_chain_signers_by_fid(grpc_req)
            .await
            .map_err(|e| ErrorResponse {
                error: "Failed to get on chain signers".to_string(),
                error_detail: Some(e.to_string()),
            })?;
        let onchain_event_response = response.into_inner();
        Ok(OnChainEventResponse {
            events: onchain_event_response
                .events
                .iter()
<<<<<<< HEAD
                .map(|e| map_proto_on_chain_event_to_json_on_chain_event(e.clone()).unwrap())
=======
                .map(|e| {
                    let mut signer_event_body: Option<SignerEventBody> = None;
                    let mut signer_migrated_event_body: Option<SignerMigratedEventBody> = None;
                    let mut id_register_event_body: Option<IdRegisterEventBody> = None;
                    let mut storage_rent_event_body: Option<StorageRentEventBody> = None;
                    match &e.body {
                        None => {}
                        Some(on_chain_event::Body::SignerEventBody(body)) => {
                            let event_type = match body.event_type {
                                1 => SignerEventType::SIGNER_EVENT_TYPE_ADD,
                                2 => SignerEventType::SIGNER_EVENT_TYPE_REMOVE,
                                3 => SignerEventType::SIGNER_EVENT_TYPE_ADMIN_RESET,
                                _ => SignerEventType::SIGNER_EVENT_TYPE_NONE,
                            };
                            signer_event_body = Some(SignerEventBody {
                                key: body.key.clone(),
                                key_type: body.key_type,
                                event_type: event_type,
                                metadata: body.metadata.clone(),
                                metadata_type: body.metadata_type,
                            });
                        }
                        Some(on_chain_event::Body::SignerMigratedEventBody(body)) => {
                            signer_migrated_event_body = Some(SignerMigratedEventBody {
                                migrated_at: body.migrated_at,
                            });
                        }
                        Some(on_chain_event::Body::IdRegisterEventBody(body)) => {
                            id_register_event_body = Some(IdRegisterEventBody {
                                to: body.to.clone(),
                                event_type: match body.event_type {
                                    1 => IdRegisterEventType::Register,
                                    2 => IdRegisterEventType::Transfer,
                                    3 => IdRegisterEventType::ChangeRecovery,
                                    _ => IdRegisterEventType::None,
                                },
                                from: body.from.clone(),
                                recovery_address: body.recovery_address.clone(),
                            });
                        }
                        Some(on_chain_event::Body::StorageRentEventBody(body)) => {
                            storage_rent_event_body = Some(StorageRentEventBody {
                                payer: body.payer.clone(),
                                units: body.units,
                                expiry: body.expiry,
                            });
                        }
                    }
                    return OnChainEvent {
                        r#type: match e.r#type {
                            1 => OnChainEventType::EVENT_TYPE_SIGNER,
                            2 => OnChainEventType::EVENT_TYPE_SIGNER_MIGRATED,
                            3 => OnChainEventType::EVENT_TYPE_ID_REGISTER,
                            4 => OnChainEventType::EVENT_TYPE_STORAGE_RENT,
                            _ => OnChainEventType::EVENT_TYPE_NONE,
                        },
                        chain_id: e.chain_id,
                        block_number: e.block_number,
                        block_hash: e.block_hash.clone(),
                        block_timestamp: e.block_timestamp,
                        transaction_hash: e.transaction_hash.clone(),
                        log_index: e.log_index,
                        fid: e.fid,
                        tx_index: e.tx_index,
                        version: e.version,
                        signer_event_body: signer_event_body,
                        signer_migrated_event_body: signer_migrated_event_body,
                        id_register_event_body: id_register_event_body,
                        storage_rent_event_body: storage_rent_event_body,
                    };
                })
>>>>>>> 36b6846f
                .collect(),
            next_page_token: onchain_event_response
                .next_page_token
                .map(|t| BASE64_STANDARD.encode(t)),
        })
    }

    /// GET /v1/onChainEventsByFid
    async fn get_on_chain_events_by_fid(
        &self,
        req: OnChainEventRequest,
    ) -> Result<OnChainEventResponse, ErrorResponse> {
        let service = &self.service;
        let grpc_req = tonic::Request::new(proto::OnChainEventRequest {
            fid: req.fid,
            event_type: req.event_type as i32,
            page_size: req.page_size,
            page_token: req.page_token,
            reverse: req.reverse,
        });
        let response = service
            .get_on_chain_events(grpc_req)
            .await
            .map_err(|e| ErrorResponse {
                error: "Failed to get on chain events".to_string(),
                error_detail: Some(e.to_string()),
            })?;
        let onchain_event_response = response.into_inner();
        Ok(OnChainEventResponse {
            events: onchain_event_response
                .events
                .iter()
<<<<<<< HEAD
                .map(|e| map_proto_on_chain_event_to_json_on_chain_event(e.clone()).unwrap())
=======
                .map(|e| {
                    let mut signer_event_body: Option<SignerEventBody> = None;
                    let mut signer_migrated_event_body: Option<SignerMigratedEventBody> = None;
                    let mut id_register_event_body: Option<IdRegisterEventBody> = None;
                    let mut storage_rent_event_body: Option<StorageRentEventBody> = None;
                    match &e.body {
                        None => {}
                        Some(on_chain_event::Body::SignerEventBody(body)) => {
                            signer_event_body = Some(SignerEventBody {
                                key: body.key.clone(),
                                key_type: body.key_type,
                                // This is being done for backwards compatability with hubs
                                event_type: match body.event_type {
                                    1 => SignerEventType::SIGNER_EVENT_TYPE_ADD,
                                    2 => SignerEventType::SIGNER_EVENT_TYPE_REMOVE,
                                    3 => SignerEventType::SIGNER_EVENT_TYPE_ADMIN_RESET,
                                    _ => SignerEventType::SIGNER_EVENT_TYPE_NONE,
                                },
                                metadata: body.metadata.clone(),
                                metadata_type: body.metadata_type,
                            });
                        }
                        Some(on_chain_event::Body::SignerMigratedEventBody(body)) => {
                            signer_migrated_event_body = Some(SignerMigratedEventBody {
                                migrated_at: body.migrated_at,
                            });
                        }
                        Some(on_chain_event::Body::IdRegisterEventBody(body)) => {
                            id_register_event_body = Some(IdRegisterEventBody {
                                to: body.to.clone(),
                                event_type: match body.event_type {
                                    1 => IdRegisterEventType::Register,
                                    2 => IdRegisterEventType::Transfer,
                                    3 => IdRegisterEventType::ChangeRecovery,
                                    _ => IdRegisterEventType::None,
                                },
                                from: body.from.clone(),
                                recovery_address: body.recovery_address.clone(),
                            });
                        }
                        Some(on_chain_event::Body::StorageRentEventBody(body)) => {
                            storage_rent_event_body = Some(StorageRentEventBody {
                                payer: body.payer.clone(),
                                units: body.units,
                                expiry: body.expiry,
                            });
                        }
                    }
                    return OnChainEvent {
                        r#type: (match e.r#type {
                            1 => OnChainEventType::EVENT_TYPE_SIGNER,
                            2 => OnChainEventType::EVENT_TYPE_SIGNER_MIGRATED,
                            3 => OnChainEventType::EVENT_TYPE_ID_REGISTER,
                            4 => OnChainEventType::EVENT_TYPE_STORAGE_RENT,
                            _ => OnChainEventType::EVENT_TYPE_NONE,
                        }),
                        chain_id: e.chain_id,
                        block_number: e.block_number,
                        block_hash: e.block_hash.clone(),
                        block_timestamp: e.block_timestamp,
                        transaction_hash: e.transaction_hash.clone(),
                        log_index: e.log_index,
                        fid: e.fid,
                        tx_index: e.tx_index,
                        version: e.version,
                        signer_event_body: signer_event_body,
                        signer_migrated_event_body: signer_migrated_event_body,
                        id_register_event_body: id_register_event_body,
                        storage_rent_event_body: storage_rent_event_body,
                    };
                })
>>>>>>> 36b6846f
                .collect(),
            next_page_token: onchain_event_response
                .next_page_token
                .map(|t| BASE64_STANDARD.encode(t)),
        })
    }

    async fn get_events(&self, req: EventsRequest) -> Result<EventsResponse, ErrorResponse> {
        let service = &self.service;

        let grpc_req = tonic::Request::new(proto::EventsRequest {
            start_id: req.start_id,
            stop_id: req.stop_id,
            page_size: req.page_size,
            page_token: req.page_token,
            reverse: req.reverse,
        });
        let response = service
            .get_events(grpc_req)
            .await
            .map_err(|e| ErrorResponse {
                error: "Failed to get events".to_string(),
                error_detail: Some(e.to_string()),
            })?;
        let events_response = response.into_inner();
        Ok(EventsResponse {
            events: events_response
                .events
                .iter()
                .map(|e| map_proto_events_response_to_json_events_response(e.clone()).unwrap())
                .collect(),
            next_page_token: events_response
                .next_page_token
                .map(|t| BASE64_STANDARD.encode(t)),
        })
    }
}

// Router implementation
pub struct Router {
    service: Arc<HubHttpServiceImpl>,
}

impl Router {
    pub fn new(service: HubHttpServiceImpl) -> Self {
        Self {
            service: Arc::new(service),
        }
    }

    pub async fn handle(
        &self,
        req: Request<hyper::body::Incoming>,
    ) -> Result<Response<BoxBody<Bytes, Infallible>>, Infallible> {
        match (req.method(), req.uri().path()) {
            (&Method::GET, "/v1/info") => {
                self.handle_request::<InfoRequest, InfoResponse, _>(req, |service, req| {
                    Box::pin(async move { service.get_info(req).await })
                })
                .await
            }
            (&Method::GET, "/v1/castById") => {
                self.handle_request::<IdRequest, Message, _>(req, |service, req| {
                    Box::pin(async move { service.get_cast_by_id(req).await })
                })
                .await
            }
            (&Method::GET, "/v1/castsByFid") => {
                self.handle_request::<FidRequest, PagedResponse, _>(req, move |service, req| {
                    Box::pin(async move { service.get_casts_by_fid(req).await })
                })
                .await
            }
            (&Method::GET, "/v1/castsByMention") => {
                self.handle_request::<FidRequest, PagedResponse, _>(req, |service, req| {
                    Box::pin(async move { service.get_casts_by_mention(req).await })
                })
                .await
            }
            (&Method::GET, "/v1/castsByParent") => {
                self.handle_request::<CastsByParentRequest, PagedResponse, _>(
                    req,
                    |service, req| Box::pin(async move { service.get_casts_by_parent(req).await }),
                )
                .await
            }
            (&Method::GET, "/v1/reactionById") => {
                self.handle_request::<ReactionRequest, Message, _>(req, |service, req| {
                    Box::pin(async move { service.get_reaction_by_id(req).await })
                })
                .await
            }
            (&Method::GET, "/v1/reactionsByFid") => {
                self.handle_request::<ReactionsByFidRequest, PagedResponse, _>(
                    req,
                    |service, req| Box::pin(async move { service.get_reactions_by_fid(req).await }),
                )
                .await
            }
            (&Method::GET, "/v1/reactionsByCast") => {
                self.handle_request::<ReactionsByCastRequest, PagedResponse, _>(
                    req,
                    |service, req| {
                        Box::pin(async move { service.get_reactions_by_cast(req).await })
                    },
                )
                .await
            }
            (&Method::GET, "/v1/reactionsByTarget") => {
                self.handle_request::<ReactionsByTargetRequest, PagedResponse, _>(
                    req,
                    |service, req| {
                        Box::pin(async move { service.get_reactions_by_target(req).await })
                    },
                )
                .await
            }
            (&Method::GET, "/v1/linkById") => {
                self.handle_request::<LinkRequest, Message, _>(req, |service, req| {
                    Box::pin(async move { service.get_link_by_id(req).await })
                })
                .await
            }
            (&Method::GET, "/v1/linksByFid") => {
                self.handle_request::<LinksByFidRequest, PagedResponse, _>(req, |service, req| {
                    Box::pin(async move { service.get_links_by_fid(req).await })
                })
                .await
            }
            (&Method::GET, "/v1/linksByTargetFid") => {
                // For linksByTargetFid we assume that the service uses a FidTimestampRequest
                // (similar to castsByFid) to return all link messages for a target fid.
                self.handle_request::<LinksByTargetRequest, PagedResponse, _>(
                    req,
                    |service, req| {
                        Box::pin(async move { service.get_links_by_target_fid(req).await })
                    },
                )
                .await
            }
            // missing user_data_type
            (&Method::GET, "/v1/userDataByFid") => {
                self.handle_request::<FidRequest, PagedResponse, _>(req, |service, req| {
                    Box::pin(async move { service.get_user_data_by_fid(req).await })
                })
                .await
            }
            (&Method::GET, "/v1/storageLimitsByFid") => {
                self.handle_request::<FidRequest, StorageLimitsResponse, _>(req, |service, req| {
                    Box::pin(async move { service.get_storage_limits_by_fid(req).await })
                })
                .await
            }
            (&Method::GET, "/v1/userNameProofByName") => {
                self.handle_request::<UsernameProofRequest, UserNameProof, _>(
                    req,
                    |service, req| {
                        Box::pin(async move { service.get_user_name_proof_by_name(req).await })
                    },
                )
                .await
            }
            (&Method::GET, "/v1/userNameProofsByFid") => {
                self.handle_request::<FidRequest, UsernameProofsResponse, _>(req, |service, req| {
                    Box::pin(async move { service.get_user_name_proofs_by_fid(req).await })
                })
                .await
            }
            (&Method::GET, "/v1/validateMessage") => {
                self.handle_protobuf_request::<ValidationResult, _>(
                    req,
                    |service, _headers, req| {
                        Box::pin(async move { service.validate_message(req).await })
                    },
                )
                .await
            }
            (&Method::POST, "/v1/submitMessage") => {
                self.handle_protobuf_request::<Message, _>(req, |service, headers, req| {
                    Box::pin(async move { service.submit_message(req, headers).await })
                })
                .await
            }
            // Missing address
            (&Method::GET, "/v1/verificationsByFid") => {
                self.handle_request::<FidRequest, PagedResponse, _>(req, |service, req| {
                    Box::pin(async move { service.get_verifications_by_fid(req).await })
                })
                .await
            }
            // Missing signer
            (&Method::GET, "/v1/onChainSignersByFid") => {
                self.handle_request::<FidRequest, OnChainEventResponse, _>(req, |service, req| {
                    Box::pin(async move { service.get_on_chain_signers_by_fid(req).await })
                })
                .await
            }
            (&Method::GET, "/v1/onChainEventsByFid") => {
                self.handle_request::<OnChainEventRequest, OnChainEventResponse, _>(
                    req,
                    |service, req| {
                        Box::pin(async move { service.get_on_chain_events_by_fid(req).await })
                    },
                )
                .await
            }
            (&Method::GET, "/v1/events") => {
                self.handle_request::<EventsRequest, EventsResponse, _>(
                    req,
                    |service, req| {
                        Box::pin(async move { service.get_events(req).await })
                    },
                )
                .await
            }
            _ => Ok(Response::builder()
                .status(StatusCode::NOT_FOUND)
                .body(Full::new(Bytes::from("Not Found")).boxed())
                .unwrap()),
        }
    }

    async fn handle_protobuf_request<Resp, F>(
        &self,
        req: Request<hyper::body::Incoming>,
        handler: impl FnOnce(Arc<HubHttpServiceImpl>, HeaderMap<HeaderValue>, proto::Message) -> F,
    ) -> Result<Response<BoxBody<Bytes, Infallible>>, Infallible>
    where
        Resp: Serialize,
        F: Future<Output = Result<Resp, ErrorResponse>>,
    {
        let content_type = req.headers().get("content-type");
        if content_type.is_none() {
            return Ok(Response::builder()
                .status(StatusCode::BAD_REQUEST)
                .body(Full::new(Bytes::from("Missing content type")).boxed())
                .unwrap());
        } else {
            let content_type_str = content_type.unwrap().to_str();
            if content_type_str.is_err() {
                return Ok(Response::builder()
                    .status(StatusCode::BAD_REQUEST)
                    .body(Full::new(Bytes::from("Missing content type")).boxed())
                    .unwrap());
            }

            let content_type_str = content_type_str.unwrap();
            if content_type_str != "application/octet-stream" {
                return Ok(Response::builder()
                    .status(StatusCode::BAD_REQUEST)
                    .body(
                        Full::new(Bytes::from(format!(
                            "Invalid content type: {}",
                            content_type_str
                        )))
                        .boxed(),
                    )
                    .unwrap());
            }
        }

        let headers = req.headers().clone();

        // Parse request
        let req_obj = match self.parse_protobuf_request(req).await {
            Ok(req) => req,
            Err(resp) => {
                return Ok(Response::builder()
                    .status(StatusCode::BAD_REQUEST)
                    .body(Full::new(resp.into_body()).boxed())
                    .unwrap())
            }
        };

        // Handle request
        match handler(self.service.clone(), headers, req_obj).await {
            Ok(resp) => Ok(Response::builder()
                .status(StatusCode::OK)
                .header("content-type", "application/json")
                .body(Full::new(Bytes::from(serde_json::to_vec(&resp).unwrap())).boxed())
                .unwrap()),
            Err(err) => Ok(Response::builder()
                .status(StatusCode::BAD_REQUEST)
                .header("content-type", "application/json")
                .body(Full::new(Bytes::from(serde_json::to_vec(&err).unwrap())).boxed())
                .unwrap()),
        }
    }

    async fn handle_request<Req, Resp, F>(
        &self,
        req: Request<hyper::body::Incoming>,
        handler: impl FnOnce(Arc<HubHttpServiceImpl>, Req) -> F,
    ) -> Result<Response<BoxBody<Bytes, Infallible>>, Infallible>
    where
        Req: DeserializeOwned,
        Resp: Serialize,
        F: Future<Output = Result<Resp, ErrorResponse>>,
    {
        // Parse request
        let req_obj = match self.parse_request::<Req>(req).await {
            Ok(req) => req,
            Err(resp) => {
                return Ok(Response::builder()
                    .status(StatusCode::BAD_REQUEST)
                    .body(Full::new(resp.into_body()).boxed())
                    .unwrap())
            }
        };

        // Handle request
        match handler(self.service.clone(), req_obj).await {
            Ok(resp) => Ok(Response::builder()
                .status(StatusCode::OK)
                .header("content-type", "application/json")
                .body(Full::new(Bytes::from(serde_json::to_vec(&resp).unwrap())).boxed())
                .unwrap()),
            Err(err) => Ok(Response::builder()
                .status(StatusCode::BAD_REQUEST)
                .header("content-type", "application/json")
                .body(Full::new(Bytes::from(serde_json::to_vec(&err).unwrap())).boxed())
                .unwrap()),
        }
    }

    async fn parse_protobuf_request(
        &self,
        req: Request<hyper::body::Incoming>,
    ) -> Result<proto::Message, Response<Bytes>> {
        // For POST/PUT requests, parse body
        let body_bytes = req.collect().await;
        if body_bytes.is_err() {
            return Err(Response::builder()
                .status(StatusCode::INTERNAL_SERVER_ERROR)
                .body(Bytes::from(format!(
                    "Internal server error: {}",
                    body_bytes.unwrap_err().to_string()
                )))
                .unwrap());
        }

        match message_decode(&body_bytes.unwrap().to_bytes().slice(..)) {
            Ok(parsed) => Ok(parsed),
            Err(e) => Err(Response::builder()
                .status(StatusCode::INTERNAL_SERVER_ERROR)
                .body(Bytes::from(format!("Invalid protobuf data: {}", e)))
                .unwrap()),
        }
    }

    async fn parse_request<T: DeserializeOwned>(
        &self,
        req: Request<hyper::body::Incoming>,
    ) -> Result<T, Response<Bytes>> {
        // For GET requests, parse from query string
        if req.method() == Method::GET {
            let query = req.uri().query().unwrap_or("");
            return serde_qs::from_str(query).map_err(|e| {
                Response::builder()
                    .status(StatusCode::BAD_REQUEST)
                    .body(Bytes::from(format!("Invalid query parameters: {}", e)))
                    .unwrap()
            });
        }

        // For POST/PUT requests, parse body
        let body_bytes = req.collect().await;
        if body_bytes.is_err() {
            return Err(Response::builder()
                .status(StatusCode::INTERNAL_SERVER_ERROR)
                .body(Bytes::from(format!(
                    "Internal server error: {}",
                    body_bytes.unwrap_err().to_string()
                )))
                .unwrap());
        }

        match serde_json::from_slice(&body_bytes.unwrap().to_bytes().slice(..)) {
            Ok(parsed) => Ok(parsed),
            Err(e) => Err(Response::builder()
                .status(StatusCode::BAD_REQUEST)
                .body(Bytes::from(format!("Invalid request format: {}", e)))
                .unwrap()),
        }
    }
}<|MERGE_RESOLUTION|>--- conflicted
+++ resolved
@@ -1406,10 +1406,10 @@
                 key: body.key.clone(),
                 key_type: body.key_type,
                 event_type: match body.event_type {
-                    1 => SignerEventType::Add,
-                    2 => SignerEventType::Remove,
-                    3 => SignerEventType::AdminReset,
-                    _ => SignerEventType::None,
+                    1 => SignerEventType::SIGNER_EVENT_TYPE_ADD,
+                    2 => SignerEventType::SIGNER_EVENT_TYPE_REMOVE,
+                    3 => SignerEventType::SIGNER_EVENT_TYPE_ADMIN_RESET,
+                    _ => SignerEventType::SIGNER_EVENT_TYPE_NONE,
                 },
                 metadata: body.metadata.clone(),
                 metadata_type: body.metadata_type,
@@ -1443,11 +1443,11 @@
     }
     Ok(OnChainEvent {
         r#type: match onchain_event.r#type {
-            1 => OnChainEventType::EventTypeSigner,
-            2 => OnChainEventType::EventTypeSignerMigrated,
-            3 => OnChainEventType::EventTypeIdRegister,
-            4 => OnChainEventType::EventTypeStorageRent,
-            _ => OnChainEventType::EventTypeNone,
+            1 => OnChainEventType::EVENT_TYPE_SIGNER,
+            2 => OnChainEventType::EVENT_TYPE_SIGNER_MIGRATED,
+            3 => OnChainEventType::EVENT_TYPE_ID_REGISTER,
+            4 => OnChainEventType::EVENT_TYPE_STORAGE_RENT,
+            _ => OnChainEventType::EVENT_TYPE_NONE,
         },
         chain_id: onchain_event.chain_id,
         block_number: onchain_event.block_number,
@@ -2237,81 +2237,7 @@
             events: onchain_event_response
                 .events
                 .iter()
-<<<<<<< HEAD
                 .map(|e| map_proto_on_chain_event_to_json_on_chain_event(e.clone()).unwrap())
-=======
-                .map(|e| {
-                    let mut signer_event_body: Option<SignerEventBody> = None;
-                    let mut signer_migrated_event_body: Option<SignerMigratedEventBody> = None;
-                    let mut id_register_event_body: Option<IdRegisterEventBody> = None;
-                    let mut storage_rent_event_body: Option<StorageRentEventBody> = None;
-                    match &e.body {
-                        None => {}
-                        Some(on_chain_event::Body::SignerEventBody(body)) => {
-                            let event_type = match body.event_type {
-                                1 => SignerEventType::SIGNER_EVENT_TYPE_ADD,
-                                2 => SignerEventType::SIGNER_EVENT_TYPE_REMOVE,
-                                3 => SignerEventType::SIGNER_EVENT_TYPE_ADMIN_RESET,
-                                _ => SignerEventType::SIGNER_EVENT_TYPE_NONE,
-                            };
-                            signer_event_body = Some(SignerEventBody {
-                                key: body.key.clone(),
-                                key_type: body.key_type,
-                                event_type: event_type,
-                                metadata: body.metadata.clone(),
-                                metadata_type: body.metadata_type,
-                            });
-                        }
-                        Some(on_chain_event::Body::SignerMigratedEventBody(body)) => {
-                            signer_migrated_event_body = Some(SignerMigratedEventBody {
-                                migrated_at: body.migrated_at,
-                            });
-                        }
-                        Some(on_chain_event::Body::IdRegisterEventBody(body)) => {
-                            id_register_event_body = Some(IdRegisterEventBody {
-                                to: body.to.clone(),
-                                event_type: match body.event_type {
-                                    1 => IdRegisterEventType::Register,
-                                    2 => IdRegisterEventType::Transfer,
-                                    3 => IdRegisterEventType::ChangeRecovery,
-                                    _ => IdRegisterEventType::None,
-                                },
-                                from: body.from.clone(),
-                                recovery_address: body.recovery_address.clone(),
-                            });
-                        }
-                        Some(on_chain_event::Body::StorageRentEventBody(body)) => {
-                            storage_rent_event_body = Some(StorageRentEventBody {
-                                payer: body.payer.clone(),
-                                units: body.units,
-                                expiry: body.expiry,
-                            });
-                        }
-                    }
-                    return OnChainEvent {
-                        r#type: match e.r#type {
-                            1 => OnChainEventType::EVENT_TYPE_SIGNER,
-                            2 => OnChainEventType::EVENT_TYPE_SIGNER_MIGRATED,
-                            3 => OnChainEventType::EVENT_TYPE_ID_REGISTER,
-                            4 => OnChainEventType::EVENT_TYPE_STORAGE_RENT,
-                            _ => OnChainEventType::EVENT_TYPE_NONE,
-                        },
-                        chain_id: e.chain_id,
-                        block_number: e.block_number,
-                        block_hash: e.block_hash.clone(),
-                        block_timestamp: e.block_timestamp,
-                        transaction_hash: e.transaction_hash.clone(),
-                        log_index: e.log_index,
-                        fid: e.fid,
-                        tx_index: e.tx_index,
-                        version: e.version,
-                        signer_event_body: signer_event_body,
-                        signer_migrated_event_body: signer_migrated_event_body,
-                        id_register_event_body: id_register_event_body,
-                        storage_rent_event_body: storage_rent_event_body,
-                    };
-                })
->>>>>>> 36b6846f
                 .collect(),
             next_page_token: onchain_event_response
                 .next_page_token
@@ -2344,81 +2270,7 @@
             events: onchain_event_response
                 .events
                 .iter()
-<<<<<<< HEAD
                 .map(|e| map_proto_on_chain_event_to_json_on_chain_event(e.clone()).unwrap())
-=======
-                .map(|e| {
-                    let mut signer_event_body: Option<SignerEventBody> = None;
-                    let mut signer_migrated_event_body: Option<SignerMigratedEventBody> = None;
-                    let mut id_register_event_body: Option<IdRegisterEventBody> = None;
-                    let mut storage_rent_event_body: Option<StorageRentEventBody> = None;
-                    match &e.body {
-                        None => {}
-                        Some(on_chain_event::Body::SignerEventBody(body)) => {
-                            signer_event_body = Some(SignerEventBody {
-                                key: body.key.clone(),
-                                key_type: body.key_type,
-                                // This is being done for backwards compatability with hubs
-                                event_type: match body.event_type {
-                                    1 => SignerEventType::SIGNER_EVENT_TYPE_ADD,
-                                    2 => SignerEventType::SIGNER_EVENT_TYPE_REMOVE,
-                                    3 => SignerEventType::SIGNER_EVENT_TYPE_ADMIN_RESET,
-                                    _ => SignerEventType::SIGNER_EVENT_TYPE_NONE,
-                                },
-                                metadata: body.metadata.clone(),
-                                metadata_type: body.metadata_type,
-                            });
-                        }
-                        Some(on_chain_event::Body::SignerMigratedEventBody(body)) => {
-                            signer_migrated_event_body = Some(SignerMigratedEventBody {
-                                migrated_at: body.migrated_at,
-                            });
-                        }
-                        Some(on_chain_event::Body::IdRegisterEventBody(body)) => {
-                            id_register_event_body = Some(IdRegisterEventBody {
-                                to: body.to.clone(),
-                                event_type: match body.event_type {
-                                    1 => IdRegisterEventType::Register,
-                                    2 => IdRegisterEventType::Transfer,
-                                    3 => IdRegisterEventType::ChangeRecovery,
-                                    _ => IdRegisterEventType::None,
-                                },
-                                from: body.from.clone(),
-                                recovery_address: body.recovery_address.clone(),
-                            });
-                        }
-                        Some(on_chain_event::Body::StorageRentEventBody(body)) => {
-                            storage_rent_event_body = Some(StorageRentEventBody {
-                                payer: body.payer.clone(),
-                                units: body.units,
-                                expiry: body.expiry,
-                            });
-                        }
-                    }
-                    return OnChainEvent {
-                        r#type: (match e.r#type {
-                            1 => OnChainEventType::EVENT_TYPE_SIGNER,
-                            2 => OnChainEventType::EVENT_TYPE_SIGNER_MIGRATED,
-                            3 => OnChainEventType::EVENT_TYPE_ID_REGISTER,
-                            4 => OnChainEventType::EVENT_TYPE_STORAGE_RENT,
-                            _ => OnChainEventType::EVENT_TYPE_NONE,
-                        }),
-                        chain_id: e.chain_id,
-                        block_number: e.block_number,
-                        block_hash: e.block_hash.clone(),
-                        block_timestamp: e.block_timestamp,
-                        transaction_hash: e.transaction_hash.clone(),
-                        log_index: e.log_index,
-                        fid: e.fid,
-                        tx_index: e.tx_index,
-                        version: e.version,
-                        signer_event_body: signer_event_body,
-                        signer_migrated_event_body: signer_migrated_event_body,
-                        id_register_event_body: id_register_event_body,
-                        storage_rent_event_body: storage_rent_event_body,
-                    };
-                })
->>>>>>> 36b6846f
                 .collect(),
             next_page_token: onchain_event_response
                 .next_page_token
