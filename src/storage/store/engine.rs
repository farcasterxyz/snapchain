use super::account::{IntoU8, OnchainEventStorageError, UserDataStore, UsernameProofStore};
use crate::consensus::proposer::ProposalSource;
use crate::core::{
    error::HubError, types::Height, util::FarcasterTime, validations, validations::verification,
};
use crate::mempool::mempool::MempoolMessagesRequest;
use crate::proto::message_data::Body;
<<<<<<< HEAD
use crate::proto::shard_trie_entry_with_message::TrieMessage;
=======
use crate::proto::BlockEvent;
>>>>>>> 1eeef752
use crate::proto::{
    self, hub_event, FarcasterNetwork, HubEvent, HubEventType, MessageType, OnChainEvent,
    OnChainEventType, Protocol, ShardChunk, ShardTrieEntryWithMessage, Transaction, UserDataType,
    UserNameProof,
};
use crate::storage::db::{PageOptions, RocksDB, RocksDbTransactionBatch};
<<<<<<< HEAD
use crate::storage::store::account::{CastStore, MessagesPage, StoreOptions, VerificationStore};
=======
use crate::storage::store::account::{
    BlockEventStorageError, CastStore, MessagesPage, VerificationStore,
};
>>>>>>> 1eeef752
use crate::storage::store::engine_metrics::Metrics;
use crate::storage::store::mempool_poller::{MempoolMessage, MempoolPoller, MempoolPollerError};
use crate::storage::store::migrations::{MigrationContext, MigrationRunner};
use crate::storage::store::stores::{StoreLimits, Stores};
use crate::storage::trie::{self, merkle_trie};
use crate::utils::statsd_wrapper::StatsdClientWrapper;
use crate::version::version::{EngineVersion, ProtocolFeature};
use alloy_primitives::hex::FromHex;
use alloy_primitives::Address;
use informalsystems_malachitebft_core_types::Round;
use itertools::Itertools;
use merkle_trie::TrieKey;
use std::cmp::Ordering;
use std::collections::{HashMap, HashSet};
use std::str;
use std::string::ToString;
use std::sync::Arc;
use std::time::Duration;
use thiserror::Error;
use tokio::sync::{broadcast, mpsc, oneshot};
use tracing::{debug, error, info, warn};

#[derive(Error, Debug)]
pub enum EngineError {
    #[error(transparent)]
    TrieError(#[from] trie::errors::TrieError),

    #[error(transparent)]
    StoreError(#[from] HubError),

    #[error("unsupported message type")]
    UnsupportedMessageType(MessageType),

    #[error("merkle trie root hash mismatch")]
    HashMismatch,

    #[error("Unable to get usage count")]
    UsageCountError,

    #[error(transparent)]
    MergeOnchainEventError(#[from] OnchainEventStorageError),

    #[error(transparent)]
    EngineMessageValidationError(#[from] MessageValidationError),

    #[error(transparent)]
    MempoolPollerError(#[from] MempoolPollerError),

<<<<<<< HEAD
=======
    #[error(transparent)]
    BlockEventStoreError(#[from] BlockEventStorageError),

>>>>>>> 1eeef752
    #[error("Replicator merge error: {0}")]
    ReplicatorError(String),
}

#[derive(Error, Debug, Clone)]
pub enum MessageValidationError {
    #[error("message has no data")]
    NoMessageData,

    #[error("unknown fid")]
    MissingFid,

    #[error("invalid signer")]
    MissingSigner,

    #[error(transparent)]
    MessageValidationError(#[from] validations::error::ValidationError),

    #[error("invalid message type")]
    InvalidMessageType(i32),

    #[error(transparent)]
    StoreError(#[from] HubError),

    #[error("fname is not registered for fid")]
    MissingFname,

    #[error("invalid ethereum address")]
    InvalidEthereumAddress,

    #[error("invalid solana address")]
    InvalidSolanaAddress,

    #[error("address is not part of any verification")]
    AddressNotPartOfVerification,

    #[error("invalid seqnum for block event")]
    InvalidSeqnumForBlockEvent,
}

pub struct MergedReplicatorMessage {
    pub fid: u64,
    pub trie_key: Vec<u8>,
    pub hub_event: HubEvent,
}

// Shard state root and the transactions
#[derive(Clone)]
pub struct ShardStateChange {
    pub shard_id: u32,
    pub timestamp: FarcasterTime,
    pub new_state_root: Vec<u8>,
    pub transactions: Vec<Transaction>,
    pub events: Vec<HubEvent>,
    pub version: EngineVersion,
    pub max_block_event_seqnum: u64,
}

#[derive(Clone)]
pub struct Senders {
    pub events_tx: broadcast::Sender<HubEvent>,
}

impl Senders {
    pub fn new() -> Senders {
        let (events_tx, _events_rx) = broadcast::channel::<HubEvent>(10_000); // About 10s of events with full blocks
        Senders { events_tx }
    }
}

#[derive(Debug)]
pub struct PostCommitMessage {
    pub shard_id: u32,
    pub header: proto::ShardHeader,
    pub channel: oneshot::Sender<bool>,
}

#[derive(Clone)]
struct CachedTransaction {
    shard_root: Vec<u8>,
    events: Vec<HubEvent>,
    max_block_event_seqnum: u64,
    txn: RocksDbTransactionBatch,
}

pub struct ShardEngine {
    shard_id: u32,
    pub network: FarcasterNetwork,
    pub db: Arc<RocksDB>,
    senders: Senders,
    stores: Stores,
    metrics: Metrics,
    pending_txn: Option<CachedTransaction>,
    fname_signer_address: Option<alloy_primitives::Address>,
    post_commit_tx: Option<mpsc::Sender<PostCommitMessage>>,
    pub mempool_poller: MempoolPoller,
}

impl ShardEngine {
    pub async fn new(
        db: Arc<RocksDB>,
        network: proto::FarcasterNetwork,
        trie: merkle_trie::MerkleTrie,
        shard_id: u32,
        store_limits: StoreLimits,
        statsd_client: StatsdClientWrapper,
        max_messages_per_block: u32,
        messages_request_tx: Option<mpsc::Sender<MempoolMessagesRequest>>,
        fname_signer_address: Option<alloy_primitives::Address>,
        post_commit_tx: Option<mpsc::Sender<PostCommitMessage>>,
    ) -> Result<ShardEngine, HubError> {
        Self::new_with_opts(
            db,
            network,
            trie,
            shard_id,
            store_limits,
            statsd_client,
            max_messages_per_block,
            messages_request_tx,
            fname_signer_address,
            post_commit_tx,
            StoreOptions::default(),
        )
        .await
    }

    pub async fn new_with_opts(
        db: Arc<RocksDB>,
        network: proto::FarcasterNetwork,
        trie: merkle_trie::MerkleTrie,
        shard_id: u32,
        store_limits: StoreLimits,
        statsd_client: StatsdClientWrapper,
        max_messages_per_block: u32,
        messages_request_tx: Option<mpsc::Sender<MempoolMessagesRequest>>,
        fname_signer_address: Option<alloy_primitives::Address>,
        post_commit_tx: Option<mpsc::Sender<PostCommitMessage>>,
        store_opts: StoreOptions,
    ) -> Result<ShardEngine, HubError> {
        let stores = Stores::new_with_opts(
            db.clone(),
            shard_id,
            trie,
            store_limits,
            network,
            statsd_client.clone(),
            store_opts,
        );

        // No migrations on devnet (during tests)
        if network != proto::FarcasterNetwork::Devnet {
            let migration_context = MigrationContext {
                db: db.clone(),
                stores: stores.clone(),
            };
            let runner = MigrationRunner::new(migration_context);
            let migration_handle = runner.run_pending_migrations().await?;

            // If there are background migrations, we can optionally store the handle
            // for later checking or cancellation if needed
            if let Some(_background_handle) = migration_handle {
                // Background migrations are running, but we don't block startup
                info!(shard_id, "Background migrations started");
            }
        }

        Ok(ShardEngine {
            shard_id,
            network,
            stores,
            mempool_poller: MempoolPoller {
                shard_id,
                max_messages_per_block,
                messages_request_tx,
                network,
                statsd_client: statsd_client.clone(),
            },
            senders: Senders::new(),
            db,
            metrics: Metrics {
                statsd_client,
                shard_id,
            },
            pending_txn: None,
            fname_signer_address,
            post_commit_tx,
        })
    }

    pub fn shard_id(&self) -> u32 {
        self.shard_id
    }

    pub fn get_stores(&self) -> Stores {
        self.stores.clone()
    }

    pub fn get_senders(&self) -> Senders {
        self.senders.clone()
    }

    pub(crate) fn trie_root_hash(&self) -> Vec<u8> {
        self.stores.trie.root_hash().unwrap()
    }

    pub fn is_read_only(&self) -> bool {
        // For a read-only node, we will never pull from the mempool, so Engines are constructed without a
        // messages_request_tx for read-only nodes
        self.mempool_poller.for_read_node()
    }

    fn prepare_proposal(
        &mut self,
        trie_ctx: &merkle_trie::Context,
        txn_batch: &mut RocksDbTransactionBatch,
        shard_id: u32,
        messages: Vec<MempoolMessage>,
        timestamp: &FarcasterTime,
    ) -> Result<ShardStateChange, EngineError> {
        self.metrics.count(
            "prepare_proposal.recv_messages",
            messages.len() as u64,
            vec![],
        );

        let version = self.version_for(timestamp);
        let mut snapchain_txns = MempoolPoller::create_transactions_from_mempool(messages)?
            .into_iter()
            .filter_map(|mut transaction| {
                // TODO(aditi): In the future, this seems like it should just be a part of the validation logic in replay_snapchain_txn.
                let pending_onchain_events: Vec<OnChainEvent> = transaction
                    .system_messages
                    .iter()
                    .filter_map(|vm| vm.on_chain_event.clone())
                    .collect();

                let maybe_onchainevents =
                    if version.is_enabled(ProtocolFeature::DependentMessagesInBulkSubmit) {
                        pending_onchain_events.as_slice()
                    } else {
                        &[]
                    };

                let storage_slot = self
                    .stores
                    .onchain_event_store
                    .get_storage_slot_for_fid(transaction.fid, self.network, maybe_onchainevents)
                    .ok()?;

                // Drop events if storage slot is inactive
                if !storage_slot.is_active() {
                    transaction.user_messages = vec![];
                }

                if transaction.system_messages.is_empty() && transaction.user_messages.is_empty() {
                    return None;
                } else {
                    return Some(transaction);
                }
            })
            .collect_vec();

        let mut events = vec![];
        let mut validation_error_count = 0;
        let mut max_block_event_seqnum = self.stores.block_event_store.max_seqnum()?;
        for snapchain_txn in &mut snapchain_txns {
            let (account_root, txn_events, validation_errors, last_block_event_seqnum) = self
                .replay_snapchain_txn(
                    trie_ctx,
                    &snapchain_txn,
                    txn_batch,
                    ProposalSource::Propose,
                    version,
                    timestamp,
                    max_block_event_seqnum,
                )?;
            snapchain_txn.account_root = account_root;
            events.extend(txn_events);
            validation_error_count += validation_errors.len();
            max_block_event_seqnum = last_block_event_seqnum;
        }

        self.metrics
            .publish_transaction_counts(&snapchain_txns, ProposalSource::Propose);

        self.metrics.count(
            "validation_errors",
            validation_error_count as u64,
            Metrics::proposal_source_tags(ProposalSource::Propose),
        );

        let new_root_hash = self.stores.trie.root_hash()?;
        let result = ShardStateChange {
            shard_id,
            timestamp: timestamp.clone(),
            version,
            new_state_root: new_root_hash.clone(),
            transactions: snapchain_txns,
            events,
            max_block_event_seqnum,
        };

        Ok(result)
    }

    pub fn version_for(&self, timestamp: &FarcasterTime) -> EngineVersion {
        EngineVersion::version_for(timestamp, self.network)
    }

    pub fn start_round(&mut self, height: Height, _round: Round) {
        self.pending_txn = None;
        self.stores
            .event_handler
            .set_current_height(height.block_number);
    }

    pub fn propose_state_change(
        &mut self,
        shard: u32,
        messages: Vec<MempoolMessage>,
        timestamp: Option<FarcasterTime>,
    ) -> ShardStateChange {
        let now = std::time::Instant::now();
        let mut txn = RocksDbTransactionBatch::new();

        let count_fn = self.metrics.make_count_fn();
        let count_callback = move |read_count: (u64, u64)| {
            count_fn("trie.db_get_count.total", read_count.0, vec![]);
            count_fn("trie.db_get_count.for_propose", read_count.0, vec![]);
            count_fn("trie.mem_get_count.total", read_count.1, vec![]);
            count_fn("trie.mem_get_count.for_propose", read_count.1, vec![]);
        };
        let timestamp = timestamp.unwrap_or_else(FarcasterTime::current);
        let result = self
            .prepare_proposal(
                &merkle_trie::Context::with_callback(count_callback),
                &mut txn,
                shard,
                messages,
                &timestamp,
            )
            .unwrap(); //TODO: don't unwrap()

        // TODO: this should probably operate automatically via drop trait
        self.stores.trie.reload(&self.db).unwrap();
        self.pending_txn = Some(CachedTransaction {
            shard_root: result.new_state_root.clone(),
            events: result.events.clone(),
            txn,
            max_block_event_seqnum: result.max_block_event_seqnum,
        });

        let proposal_duration = now.elapsed();
        self.metrics
            .time_with_shard("propose_time", proposal_duration.as_millis() as u64);

        self.metrics.count("propose.invoked", 1, vec![]);
        result
    }

    fn txn_summary(txn: &Transaction) -> String {
        let mut summary = String::new();
        let fid = format!("fid: {}\n", txn.fid);
        summary += fid.as_str();
        for message in &txn.user_messages {
            let msg_type = message.msg_type().as_str_name();
            let message_summary = format!(
                "message_type: {}, msg_hash: {}\n",
                hex::encode(&message.hash),
                msg_type
            );
            summary += message_summary.as_str()
        }

        for message in &txn.system_messages {
            let onchain_event_summary = match &message.on_chain_event {
                Some(onchain_event) => {
                    format!(
                        "message_type: onchain_event, type: {}, tx_hash: {}, log_index: {}\n",
                        onchain_event.r#type().as_str_name(),
                        hex::encode(&onchain_event.transaction_hash),
                        onchain_event.log_index
                    )
                }
                None => "".to_string(),
            };
            summary += onchain_event_summary.as_str();

            let fname_transfer_summary =
                match &message.fname_transfer {
                    Some(fname_transfer) => {
                        format!(
                        "message_type: fname_transfer, from_fid: {}, to_fid: {}, username: {:#?}",
                        fname_transfer.from_fid,
                        fname_transfer.id,
                        fname_transfer.proof.as_ref().map(|proof| proof.name.clone())
                    )
                    }
                    None => "".to_string(),
                };
            summary += fname_transfer_summary.as_str()
        }
        summary
    }

    fn txns_summary(transactions: &[Transaction]) -> String {
        let mut summary = String::new();
        for snapchain_txn in transactions {
            summary += Self::txn_summary(snapchain_txn).as_str()
        }
        summary
    }

    fn replay_proposal(
        &mut self,
        trie_ctx: &merkle_trie::Context,
        txn_batch: &mut RocksDbTransactionBatch,
        transactions: &[Transaction],
        shard_root: &[u8],
        source: ProposalSource,
        version: EngineVersion,
        timestamp: &FarcasterTime,
    ) -> Result<(Vec<HubEvent>, u64), EngineError> {
        let now = std::time::Instant::now();
        let mut events = vec![];
        let mut max_block_event_seqnum = self.stores.block_event_store.max_seqnum()?;
        // Validate that the trie is in a good place to start with
        match self.get_last_shard_chunk() {
            None => { // There are places where it's hard to provide a parent hash-- e.g. tests so make this an option and skip validation if not present
            }
            Some(shard_chunk) => match self.stores.trie.root_hash() {
                Err(err) => {
                    warn!(
                        source = source.to_string(),
                        "Unable to compute trie root hash {:#?}", err
                    )
                }
                Ok(root_hash) => {
                    let parent_shard_root = shard_chunk.header.unwrap().shard_root;
                    if root_hash != parent_shard_root {
                        warn!(
                            shard_id = self.shard_id,
                            our_shard_root = hex::encode(&root_hash),
                            parent_shard_root = hex::encode(parent_shard_root),
                            source = source.to_string(),
                            "Parent shard root mismatch"
                        );
                    }
                }
            },
        }

        for snapchain_txn in transactions {
            let (account_root, txn_events, _, last_block_event_seqnum) = self
                .replay_snapchain_txn(
                    trie_ctx,
                    snapchain_txn,
                    txn_batch,
                    source.clone(),
                    version,
                    timestamp,
                    max_block_event_seqnum,
                )?;
            // Reject early if account roots fail to match (shard roots will definitely fail)
            if &account_root != &snapchain_txn.account_root {
                warn!(
                    fid = snapchain_txn.fid,
                    new_account_root = hex::encode(&account_root),
                    tx_account_root = hex::encode(&snapchain_txn.account_root),
                    source = source.to_string(),
                    summary = Self::txn_summary(snapchain_txn),
                    num_system_messages = snapchain_txn.system_messages.len(),
                    num_user_messages = snapchain_txn.user_messages.len(),
                    "Account root mismatch"
                );
                return Err(EngineError::HashMismatch);
            }
            events.extend(txn_events);
            max_block_event_seqnum = last_block_event_seqnum;
        }

        let root1 = self.stores.trie.root_hash()?;
        if &root1 != shard_root {
            warn!(
                shard_id = self.shard_id,
                new_shard_root = hex::encode(&root1),
                tx_shard_root = hex::encode(shard_root),
                source = source.to_string(),
                summary = Self::txns_summary(transactions),
                num_txns = transactions.len(),
                "Shard root mismatch"
            );
            return Err(EngineError::HashMismatch);
        }

        let elapsed = now.elapsed();
        self.metrics
            .time_with_shard("replay_proposal_time", elapsed.as_millis() as u64);
        Ok((events, max_block_event_seqnum))
    }

    // Temporarily mark this for tests, since this is used by the client, which will be added shortly.
    #[cfg(test)]
    pub(crate) fn replay_replicator_message(
        &mut self,
        txn_batch: &mut RocksDbTransactionBatch,
        trie_message: &crate::proto::ShardTrieEntryWithMessage,
    ) -> Result<MergedReplicatorMessage, EngineError> {
        use crate::proto::shard_trie_entry_with_message::TrieMessage;

        let (hub_event, fid) = match &trie_message.trie_message {
            Some(TrieMessage::UserMessage(m)) => {
                let event = self.merge_message(m, txn_batch)?;
                (event, m.fid())
            }
            Some(TrieMessage::OnChainEvent(oe)) => {
                let event = self
                    .stores
                    .onchain_event_store
                    .merge_onchain_event(oe.clone(), txn_batch)?;

                (event, oe.fid)
            }
            Some(TrieMessage::FnameTransfer(f)) => match &f.proof {
                None => {
                    return Err(EngineError::ReplicatorError(format!(
                        "FnameTransfer proof is missing for fname message {:?}",
                        f
                    )));
                }
                Some(p) => {
                    let event = UserDataStore::merge_username_proof(
                        &self.stores.user_data_store,
                        p,
                        txn_batch,
                    )?;
                    (event, p.fid)
                }
            },
            _ => {
                return Err(EngineError::ReplicatorError(format!(
                    "Unknown trie_message type {:?}",
                    trie_message
                )))
            }
        };

        let (inserts, deletes) = TrieKey::for_hub_event(&hub_event);

        if inserts.len() != 1 {
            return Err(EngineError::ReplicatorError(format!(
                "Message generated incorrect number of inserts. Message:{:?}\nHubEvent {:?}",
                trie_message, hub_event
            )));
        }

        if !deletes.is_empty() {
            warn!(
                "Message generated deletes, ignoring them. Message {:?}\nHubEvent {:?}",
                trie_message, hub_event
            );
        }

        Ok(MergedReplicatorMessage {
            fid,
            trie_key: inserts[0].clone(),
            hub_event,
        })
    }

    // Reset the event id generator to 0. This is used when doing replication, when we're merging in events from another node
    // and not from blocks (so no blockheight to use)
    pub(crate) fn reset_event_id(&mut self) {
        self.stores.event_handler.set_current_height(0);
    }

    pub(crate) fn replay_replicator_message(
        &mut self,
        txn_batch: &mut RocksDbTransactionBatch,
        trie_message: &ShardTrieEntryWithMessage,
    ) -> Result<(u64, Vec<u8>, HubEvent), EngineError> {
        let (hub_event, fid) = match &trie_message.trie_message {
            Some(TrieMessage::UserMessage(m)) => {
                let event = self.merge_message(m, txn_batch)?;
                (event, m.fid())
            }
            Some(TrieMessage::OnChainEvent(oe)) => {
                let event = self
                    .stores
                    .onchain_event_store
                    .merge_onchain_event(oe.clone(), txn_batch)?;

                (event, oe.fid)
            }
            Some(TrieMessage::FnameTransfer(f)) => match &f.proof {
                None => {
                    return Err(EngineError::ReplicatorError(format!(
                        "FnameTransfer proof is missing for fname message {:?}",
                        f
                    )));
                }
                Some(p) => {
                    let event = UserDataStore::merge_username_proof(
                        &self.stores.user_data_store,
                        p,
                        txn_batch,
                    )?;
                    (event, p.fid)
                }
            },
            _ => {
                return Err(EngineError::ReplicatorError(format!(
                    "Unknown trie_message type {:?}",
                    trie_message
                )))
            }
        };

        let (inserts, deletes) = TrieKey::for_hub_event(&hub_event);

        if inserts.len() != 1 {
            return Err(EngineError::ReplicatorError(format!(
                "Message generated incorrect number of inserts. Message:{:?}\nHubEvent {:?}",
                trie_message, hub_event
            )));
        }

        if !deletes.is_empty() {
            warn!(
                "Message generated deletes, ignoring them. Message {:?}\nHubEvent {:?}",
                trie_message, hub_event
            );
        }

        Ok((fid, inserts[0].clone(), hub_event))
    }

    pub(crate) fn replay_snapchain_txn(
        &mut self,
        trie_ctx: &merkle_trie::Context,
        snapchain_txn: &Transaction,
        txn_batch: &mut RocksDbTransactionBatch,
        source: ProposalSource,
        version: EngineVersion,
        timestamp: &FarcasterTime,
        mut last_block_event_seqnum: u64,
    ) -> Result<(Vec<u8>, Vec<HubEvent>, Vec<MessageValidationError>, u64), EngineError> {
        let now = std::time::Instant::now();
        let total_user_messages = snapchain_txn.user_messages.len();
        let total_system_messages = snapchain_txn.system_messages.len();
        let mut user_messages_count = 0;
        let mut system_messages_count = 0;
        let mut onchain_events_count = 0;
        let mut merged_fnames_count = 0;
        let mut merged_messages_count = 0;
        let mut pruned_messages_count = 0;
        let mut revoked_messages_count = 0;
        let mut events = vec![];
        let mut message_types = HashSet::new();
        let mut revoked_signers = HashSet::new();

        let mut validation_errors = vec![];

        // System messages first, then user messages and finally prunes

        // Sort system_messages to process OnChainEvents first in their canonical order,
        // followed by FnameTransfers sorted by timestamp.
        let mut sorted_system_messages = snapchain_txn.system_messages.clone();
        sorted_system_messages.sort_by(|a, b| {
            match (&a.on_chain_event, &b.on_chain_event) {
                (Some(event_a), Some(event_b)) => {
                    // Both are OnChainEvents, sort by block_number then log_index.
                    (event_a.block_number, event_a.log_index)
                        .cmp(&(event_b.block_number, event_b.log_index))
                }
                (Some(_), None) => Ordering::Less, // OnChainEvents come before FnameTransfers.
                (None, Some(_)) => Ordering::Greater, // FnameTransfers come after OnChainEvents.
                (None, None) => Ordering::Equal,   // Both are FnameTransfers, sort equal
            }
        });
        for msg in sorted_system_messages {
            if let Some(onchain_event) = &msg.on_chain_event {
                if onchain_event.r#type() == OnChainEventType::EventTypeTierPurchase
                    && !version.is_enabled(ProtocolFeature::FarcasterPro)
                {
                    warn!("Saw tier purchase while feature isn't active");
                    continue;
                }

                let event = self
                    .stores
                    .onchain_event_store
                    .merge_onchain_event(onchain_event.clone(), txn_batch);

                match event {
                    Ok(hub_event) => {
                        onchain_events_count += 1;
                        self.update_trie(trie_ctx, &hub_event, txn_batch)?;
                        events.push(hub_event.clone());
                        system_messages_count += 1;
                        match &onchain_event.body {
                            Some(proto::on_chain_event::Body::SignerEventBody(signer_event)) => {
                                if Self::should_revoke_signer(&signer_event, version) {
                                    revoked_signers.insert(signer_event.key.clone());
                                }
                            }
                            _ => {}
                        }
                    }
                    Err(err) => {
                        if source != ProposalSource::Simulate {
                            warn!("Error merging onchain event: {:?}", err);
                        }
                    }
                }
            }
            if let Some(fname_transfer) = &msg.fname_transfer {
                match &fname_transfer.proof {
                    None => {
                        if source != ProposalSource::Simulate {
                            warn!(
                                fid = snapchain_txn.fid,
                                id = fname_transfer.id,
                                "Fname transfer has no proof"
                            );
                        }
                    }
                    Some(proof) => {
                        match verification::validate_fname_transfer(
                            fname_transfer,
                            self.network,
                            self.fname_signer_address,
                        ) {
                            Ok(_) => {
                                let event = UserDataStore::merge_username_proof(
                                    &self.stores.user_data_store,
                                    proof,
                                    txn_batch,
                                );
                                match event {
                                    Ok(hub_event) => {
                                        merged_fnames_count += 1;
                                        self.update_trie(
                                            &merkle_trie::Context::new(),
                                            &hub_event,
                                            txn_batch,
                                        )?;
                                        events.push(hub_event.clone());
                                        system_messages_count += 1;
                                    }
                                    Err(err) => {
                                        if source != ProposalSource::Simulate {
                                            warn!("Error merging fname transfer: {:?}", err);
                                        }
                                    }
                                }
                                // If the name was transfered from an existing fid, we need to make sure to revoke any existing username UserDataAdd
                                if fname_transfer.from_fid > 0 {
                                    let existing_username = self.get_user_data_by_fid_and_type(
                                        fname_transfer.from_fid,
                                        proto::UserDataType::Username,
                                    );
                                    if existing_username.is_ok() {
                                        let existing_username = existing_username.unwrap();
                                        let event = self
                                            .stores
                                            .user_data_store
                                            .revoke(&existing_username, txn_batch);
                                        match event {
                                            Ok(hub_event) => {
                                                revoked_messages_count += 1;
                                                self.update_trie(
                                                    &merkle_trie::Context::new(),
                                                    &hub_event,
                                                    txn_batch,
                                                )?;
                                                events.push(hub_event.clone());
                                            }
                                            Err(err) => {
                                                if source != ProposalSource::Simulate {
                                                    warn!(
                                                        "Error revoking existing username: {:?}",
                                                        err
                                                    );
                                                }
                                            }
                                        }
                                    }
                                }
                            }
                            Err(err) => {
                                if source != ProposalSource::Simulate {
                                    warn!("Error validating fname transfer: {:?}", err);
                                }
                            }
                        }
                    }
                }
            }

            if let Some(block_event) = &msg.block_event {
                // TODO(aditi): Validate hash and insert into any other relevant stores and trie if the message is relevant
                if version.is_enabled(ProtocolFeature::ReadDataFromShardZero)
                    && block_event.seqnum() == last_block_event_seqnum + 1
                {
                    if let Err(err) = self
                        .stores
                        .block_event_store
                        .put_block_event(block_event, txn_batch)
                    {
                        error!(
                            seqnum = block_event.seqnum().to_string(),
                            "Error merging block event: {}",
                            err.to_string()
                        );
                    }
                    last_block_event_seqnum += 1;
                }
            }
        }

        for key in revoked_signers {
            let result = self
                .stores
                .revoke_messages(snapchain_txn.fid, &key, txn_batch);
            match result {
                Ok(revoke_events) => {
                    for event in revoke_events {
                        revoked_messages_count += 1;
                        self.update_trie(trie_ctx, &event, txn_batch)?;
                        events.push(event.clone());
                    }
                }
                Err(err) => {
                    if source != ProposalSource::Simulate {
                        warn!(
                            fid = snapchain_txn.fid,
                            key = hex::encode(key),
                            "Error revoking signer: {:?}",
                            err
                        );
                    }
                }
            }
        }

        // Sort the user messages so that all dependent messages are processed in order
        let mut sorted_user_messages = snapchain_txn.user_messages.clone();
        sorted_user_messages.sort_by(|a, b| {
            fn get_message_priority(msg: &proto::Message) -> u8 {
                let msg_type = msg.msg_type();
                match msg_type {
                    MessageType::VerificationAddEthAddress => 1,
                    MessageType::UsernameProof => 2,
                    MessageType::UserDataAdd => {
                        if let Some(Body::UserDataBody(body)) = &msg.data.as_ref().unwrap().body {
                            let user_data_type = body.r#type();
                            if user_data_type == UserDataType::Username
                                || user_data_type == UserDataType::UserDataPrimaryAddressEthereum
                                || user_data_type == UserDataType::UserDataPrimaryAddressSolana
                            {
                                return 3; // Dependent UserData types
                            }
                        }
                        4 // Other UserDataAdd types
                    }
                    _ => 5, // All other message types
                }
            }

            let priority_a = get_message_priority(a);
            let priority_b = get_message_priority(b);

            // Message priority first, then timestamp
            priority_a.cmp(&priority_b).then_with(|| {
                a.data
                    .as_ref()
                    .unwrap()
                    .timestamp
                    .cmp(&b.data.as_ref().unwrap().timestamp)
            })
        });

        for msg in &sorted_user_messages {
            // Errors are validated based on the shard root
            match self.validate_user_message(msg, timestamp, version, txn_batch) {
                Ok(()) => {
                    let result = self.merge_message(msg, txn_batch);
                    match result {
                        Ok(event) => {
                            merged_messages_count += 1;
                            self.update_trie(trie_ctx, &event, txn_batch)?;
                            events.push(event.clone());
                            user_messages_count += 1;
                            message_types.insert(msg.msg_type());
                        }
                        Err(err) => {
                            if source != ProposalSource::Simulate {
                                warn!(
                                    fid = msg.fid(),
                                    hash = msg.hex_hash(),
                                    "Error merging message: {:?}",
                                    err
                                );
                            }
                            validation_errors.push(err.clone());
                            let mut merge_failure = HubEvent::from_validation_error(err, msg);
                            let _ = self
                                .stores
                                .event_handler
                                .commit_transaction(txn_batch, &mut merge_failure);
                            events.push(merge_failure);
                        }
                    }
                }
                Err(err) => {
                    if source != ProposalSource::Simulate {
                        warn!(
                            fid = msg.fid(),
                            hash = msg.hex_hash(),
                            "Error validating user message: {:?}",
                            err
                        );
                    }
                    validation_errors.push(err.clone());
                    let mut merge_failure = HubEvent::from_validation_error(err, msg);
                    let _ = self
                        .stores
                        .event_handler
                        .commit_transaction(txn_batch, &mut merge_failure);
                    events.push(merge_failure);
                }
            }
        }

        for msg_type in message_types {
            let fid = snapchain_txn.fid;
            let result = self.prune_messages(fid, msg_type, txn_batch, &version);
            match result {
                Ok(pruned_events) => {
                    for event in pruned_events {
                        pruned_messages_count += 1;
                        self.update_trie(trie_ctx, &event, txn_batch)?;
                        events.push(event.clone());
                    }
                }
                Err(err) => {
                    if source != ProposalSource::Simulate {
                        warn!(
                            fid = fid,
                            msg_type = msg_type.into_u8(),
                            "Error pruning messages: {:?}",
                            err
                        );
                    }
                }
            }
        }

        let result = self.handle_delete_side_effects(&version, &events, txn_batch);
        match result {
            Ok(revoke_events) => {
                for event in revoke_events {
                    revoked_messages_count += 1;
                    self.update_trie(trie_ctx, &event, txn_batch)?;
                    events.push(event);
                }
            }
            Err(err) => {
                if source != ProposalSource::Simulate {
                    warn!("Error handling delete side effects: {:?}", err);
                }
            }
        }

        let account_root =
            self.stores
                .trie
                .get_hash(&self.db, txn_batch, &TrieKey::for_fid(snapchain_txn.fid))?;

        debug!(
            shard_id = self.shard_id,
            fid = snapchain_txn.fid,
            num_user_messages = total_user_messages,
            num_system_messages = total_system_messages,
            user_messages_merged = user_messages_count,
            system_messages_merged = system_messages_count,
            onchain_events_merged = onchain_events_count,
            fnames_merged = merged_fnames_count,
            messages_merged = merged_messages_count,
            messages_pruned = pruned_messages_count,
            messages_revoked = revoked_messages_count,
            validation_errors = validation_errors.len(),
            new_account_root = hex::encode(&account_root),
            tx_account_root = hex::encode(&snapchain_txn.account_root),
            source = source.to_string(),
            last_block_event_seqnum,
            "Replayed transaction"
        );
        let elapsed = now.elapsed();
        self.metrics
            .time_with_shard("replay_txn_time_us", elapsed.as_micros() as u64);

        // Return the new account root hash
        Ok((
            account_root,
            events,
            validation_errors,
            last_block_event_seqnum,
        ))
    }

    /// Checks if a removed verification was set as the user's primary address and revokes it if necessary.
    ///
    /// When a verification is removed from a user's account, this function ensures that if the
    /// removed address was also set as their primary address (for either Ethereum or Solana),
    /// the primary address setting is also revoked to maintain consistency.
    ///
    fn check_and_revoke_primary_address(
        &mut self,
        fid: u64,
        deleted_verification: &proto::VerificationAddAddressBody,
        txn_batch: &mut RocksDbTransactionBatch,
    ) -> Result<Vec<HubEvent>, MessageValidationError> {
        // Determine protocol, parse address, and get user data type in one match
        let (parsed_address, user_data_type) = match deleted_verification.protocol {
            x if x == proto::Protocol::Ethereum as i32 => (
                Address::from_slice(&deleted_verification.address).to_checksum(None),
                UserDataType::UserDataPrimaryAddressEthereum,
            ),
            x if x == proto::Protocol::Solana as i32 => (
                bs58::encode(&deleted_verification.address).into_string(),
                UserDataType::UserDataPrimaryAddressSolana,
            ),
            _ => return Err(MessageValidationError::AddressNotPartOfVerification),
        };

        // Check if this address is set as the primary address
        let user_data_result = UserDataStore::get_user_data_by_fid_and_type(
            &self.stores.user_data_store,
            fid,
            user_data_type,
        );

        if let Ok(user_data) = user_data_result {
            if let Some(data_ref) = &user_data.data {
                if let Some(Body::UserDataBody(body)) = &data_ref.body {
                    if body.value == parsed_address {
                        let revoke_hub_event =
                            self.stores.user_data_store.revoke(&user_data, txn_batch)?;
                        return Ok(vec![revoke_hub_event]);
                    }
                }
            }
        }
        Ok(vec![])
    }

    /// Takes a list of merge events of type VerificationAddAddress and revokes the user's primary address
    /// if it was deleted as part of a verification remove message.
    fn handle_delete_side_effects(
        &mut self,
        version: &EngineVersion,
        events: &[HubEvent],
        txn_batch: &mut RocksDbTransactionBatch,
    ) -> Result<Vec<HubEvent>, EngineError> {
        if !version.is_enabled(ProtocolFeature::PrimaryAddresses) {
            return Ok(vec![]);
        }

        // Process verification removal hooks
        // Look for any events with deleted verification messages. We use this as a trigger to revoke
        // the user's primary address if it was deleted as part of a verification remove message.
        let mut revoke_events = Vec::new();
        for event in events {
            if let Some(hub_event::Body::MergeMessageBody(merge_body)) = &event.body {
                for deleted_message in &merge_body.deleted_messages {
                    let data = deleted_message
                        .data
                        .as_ref()
                        .ok_or(MessageValidationError::NoMessageData)?;
                    match &data.body {
                        Some(Body::VerificationAddAddressBody(body)) => {
                            let new_revoke_events = self.check_and_revoke_primary_address(
                                deleted_message.fid(),
                                body,
                                txn_batch,
                            )?;
                            revoke_events.extend(new_revoke_events);
                        }
                        _ => continue,
                    }
                }
            }
        }
        Ok(revoke_events)
    }

    fn merge_message(
        &mut self,
        msg: &proto::Message,
        txn_batch: &mut RocksDbTransactionBatch,
    ) -> Result<proto::HubEvent, MessageValidationError> {
        let now = std::time::Instant::now();
        let data = msg
            .data
            .as_ref()
            .ok_or(MessageValidationError::NoMessageData)?;
        let mt = MessageType::try_from(data.r#type)
            .or(Err(MessageValidationError::InvalidMessageType(data.r#type)))?;

        let event = match mt {
            MessageType::CastAdd | MessageType::CastRemove => self
                .stores
                .cast_store
                .merge(msg, txn_batch)
                .map_err(|e| MessageValidationError::StoreError(e)),
            MessageType::LinkAdd | MessageType::LinkRemove | MessageType::LinkCompactState => self
                .stores
                .link_store
                .merge(msg, txn_batch)
                .map_err(|e| MessageValidationError::StoreError(e)),
            MessageType::ReactionAdd | MessageType::ReactionRemove => self
                .stores
                .reaction_store
                .merge(msg, txn_batch)
                .map_err(|e| MessageValidationError::StoreError(e)),
            MessageType::UserDataAdd => self
                .stores
                .user_data_store
                .merge(msg, txn_batch)
                .map_err(|e| MessageValidationError::StoreError(e)),
            MessageType::VerificationAddEthAddress | MessageType::VerificationRemove => self
                .stores
                .verification_store
                .merge(msg, txn_batch)
                .map_err(|e| MessageValidationError::StoreError(e)),
            MessageType::UsernameProof => {
                let store = &self.stores.username_proof_store;
                let result = store.merge(msg, txn_batch);
                result.map_err(|e| MessageValidationError::StoreError(e))
            }
            unhandled_type => {
                return Err(MessageValidationError::InvalidMessageType(
                    unhandled_type as i32,
                ));
            }
        }?;
        let elapsed = now.elapsed();
        self.metrics
            .time_with_shard("merge_message_time_us", elapsed.as_micros() as u64);
        Ok(event)
    }

    fn prune_messages(
        &mut self,
        fid: u64,
        msg_type: MessageType,
        txn_batch: &mut RocksDbTransactionBatch,
        version: &EngineVersion,
    ) -> Result<Vec<HubEvent>, EngineError> {
        let (current_count, max_count) = self
            .stores
            .get_usage(fid, msg_type, txn_batch)
            .map_err(|_| EngineError::UsageCountError)?;

        let events = match msg_type {
            MessageType::CastAdd | MessageType::CastRemove => self
                .stores
                .cast_store
                .prune_messages(fid, current_count, max_count, txn_batch)
                .map_err(|e| EngineError::StoreError(e)),
            MessageType::LinkAdd | MessageType::LinkRemove | MessageType::LinkCompactState => self
                .stores
                .link_store
                .prune_messages(fid, current_count, max_count, txn_batch)
                .map_err(|e| EngineError::StoreError(e)),
            MessageType::ReactionAdd | MessageType::ReactionRemove => self
                .stores
                .reaction_store
                .prune_messages(fid, current_count, max_count, txn_batch)
                .map_err(|e| EngineError::StoreError(e)),
            MessageType::UserDataAdd => self
                .stores
                .user_data_store
                .prune_messages(fid, current_count, max_count, txn_batch)
                .map_err(|e| EngineError::StoreError(e)),
            MessageType::VerificationAddEthAddress | MessageType::VerificationRemove => self
                .stores
                .verification_store
                .prune_messages(fid, current_count, max_count, txn_batch)
                .map_err(|e| EngineError::StoreError(e)),
            MessageType::UsernameProof => {
                // Usernameproof pruning was missing before this version
                if version.is_enabled(ProtocolFeature::EnsValidation) {
                    let store = &self.stores.username_proof_store;
                    store
                        .prune_messages(fid, current_count, max_count, txn_batch)
                        .map_err(|e| EngineError::StoreError(e))
                } else {
                    Ok(vec![])
                }
            }
            unhandled_type => {
                return Err(EngineError::UnsupportedMessageType(unhandled_type));
            }
        }?;

        if !events.is_empty() {
            info!(
                fid = fid,
                msg_type = msg_type.into_u8(),
                count = events.len(),
                "Pruned messages"
            );
        }
        Ok(events)
    }

    fn update_trie(
        &mut self,
        ctx: &merkle_trie::Context,
        event: &proto::HubEvent,
        txn_batch: &mut RocksDbTransactionBatch,
    ) -> Result<(), EngineError> {
        let now = std::time::Instant::now();

        self.stores
            .trie
            .update_for_event(ctx, &self.db, event, txn_batch)?;

        let elapsed = now.elapsed();
        self.metrics
            .time_with_shard("update_trie_time_us", elapsed.as_micros() as u64);
        Ok(())
    }

    pub(crate) fn validate_user_message(
        &self,
        message: &proto::Message,
        timestamp: &FarcasterTime,
        version: EngineVersion,
        txn_batch: &RocksDbTransactionBatch,
    ) -> Result<(), MessageValidationError> {
        let now = std::time::Instant::now();

        let txn_batch = if version.is_enabled(ProtocolFeature::DependentMessagesInBulkSubmit) {
            txn_batch
        } else {
            &RocksDbTransactionBatch::new()
        };

        // Ensure message data is present
        let message_data = message
            .data
            .as_ref()
            .ok_or(MessageValidationError::NoMessageData)?;

        let is_pro_user = self
            .stores
            .is_pro_user(message.fid(), timestamp)
            .map_err(|err| HubError::internal_db_error(&err.to_string()))?;
        validations::message::validate_message(
            message,
            self.network,
            is_pro_user,
            timestamp,
            version,
        )?;

        // 1. Check that the user has a custody address
        // If not in the temp cache, fall back to the DB
        self.stores
            .onchain_event_store
            .get_id_register_event_by_fid(message_data.fid, Some(txn_batch))
            .map_err(|_| MessageValidationError::MissingFid)?
            .ok_or(MessageValidationError::MissingFid)?;

        // 2. Check that the user has a valid signer
        self.stores
            .onchain_event_store
            .get_active_signer(message_data.fid, message.signer.clone(), Some(txn_batch))
            .map_err(|_| MessageValidationError::MissingSigner)?
            .ok_or(MessageValidationError::MissingSigner)?;

        // State-dependent verifications:
        match &message_data.body {
            Some(proto::message_data::Body::UserDataBody(user_data)) => {
                if user_data.r#type == proto::UserDataType::Username as i32 {
                    self.validate_username(message_data.fid, &user_data.value, txn_batch)?;
                }
                if user_data.r#type == proto::UserDataType::UserDataPrimaryAddressEthereum as i32 {
                    self.validate_ethereum_address_ownership(
                        message_data.fid,
                        &user_data.value,
                        txn_batch,
                    )?;
                }
                if user_data.r#type == proto::UserDataType::UserDataPrimaryAddressSolana as i32 {
                    self.validate_solana_address_ownership(
                        message_data.fid,
                        &user_data.value,
                        txn_batch,
                    )?;
                }
            }
            _ => {}
        }

        let elapsed = now.elapsed();
        self.metrics
            .time_with_shard("validate_user_message_time_us", elapsed.as_micros() as u64);
        Ok(())
    }

    fn get_username_proof(
        &self,
        name: String,
        txn: &RocksDbTransactionBatch,
    ) -> Result<Option<UserNameProof>, MessageValidationError> {
        // TODO(aditi): The fnames proofs should live in the username proof store.
        if name.ends_with(".eth") {
            let version = EngineVersion::current(self.network);
            let batch_txn = if version.is_enabled(ProtocolFeature::DependentMessagesInBulkSubmit) {
                txn
            } else {
                &RocksDbTransactionBatch::new()
            };
            let proof_message = UsernameProofStore::get_username_proof(
                &self.stores.username_proof_store,
                &name.as_bytes().to_vec(),
                batch_txn,
            )
            .map_err(|e| MessageValidationError::StoreError(e))?;
            match proof_message {
                Some(message) => match message.data {
                    None => Ok(None),
                    Some(message_data) => match message_data.body {
                        Some(body) => match body {
                            proto::message_data::Body::UsernameProofBody(user_name_proof) => {
                                Ok(Some(user_name_proof))
                            }
                            _ => Ok(None),
                        },
                        None => Ok(None),
                    },
                },
                None => Ok(None),
            }
        } else {
            UserDataStore::get_username_proof(&self.stores.user_data_store, txn, name.as_bytes())
                .map_err(|e| MessageValidationError::StoreError(e))
        }
    }

    fn validate_ethereum_address_ownership(
        &self,
        fid: u64,
        address: &str,
        txn_batch: &RocksDbTransactionBatch,
    ) -> Result<(), MessageValidationError> {
        if address.is_empty() {
            return Ok(());
        }
        // Decode Ethereum address into bytes
        let address_instance: Address = Address::from_hex(address)
            .map_err(|_| MessageValidationError::InvalidEthereumAddress)?;
        self.verify_fid_owns_address(
            fid,
            Protocol::Ethereum,
            address_instance.as_ref(),
            txn_batch,
        )?;
        Ok(())
    }

    fn validate_solana_address_ownership(
        &self,
        fid: u64,
        address: &str,
        txn_batch: &RocksDbTransactionBatch,
    ) -> Result<(), MessageValidationError> {
        if address.is_empty() {
            return Ok(());
        }
        // Decode Solana address from base58 to bytes
        let address_bytes = bs58::decode(address)
            .into_vec()
            .map_err(|_| MessageValidationError::InvalidSolanaAddress)?;
        if address_bytes.len() != 32 {
            return Err(MessageValidationError::InvalidSolanaAddress);
        }
        self.verify_fid_owns_address(fid, Protocol::Solana, &address_bytes, txn_batch)?;
        Ok(())
    }

    fn validate_username(
        &self,
        fid: u64,
        name: &str,
        txn: &RocksDbTransactionBatch,
    ) -> Result<(), MessageValidationError> {
        if name.is_empty() {
            // Setting an empty username is allowed, no need to validate the proof
            return Ok(());
        }
        let name = name.to_string();
        // TODO: validate fname string

        let proof = self.get_username_proof(name.clone(), txn)?;
        match proof {
            Some(proof) => {
                if proof.fid != fid {
                    return Err(MessageValidationError::MissingFname);
                }

                if name.ends_with(".eth") {
                    // TODO: Validate ens names
                } else {
                }
            }
            None => {
                return Err(MessageValidationError::MissingFname);
            }
        }
        Ok(())
    }

    pub fn validate_state_change(&mut self, shard_state_change: &ShardStateChange) -> bool {
        let mut txn = RocksDbTransactionBatch::new();

        let now = std::time::Instant::now();
        let transactions = &shard_state_change.transactions;
        let shard_root = &shard_state_change.new_state_root;
        // We ignore the events here, we don't know what they are yet. If state roots match, the events should match

        let mut result = true;

        let count_fn = self.metrics.make_count_fn();
        let count_callback = move |read_count: (u64, u64)| {
            count_fn("trie.db_get_count.total", read_count.0, vec![]);
            count_fn("trie.db_get_count.for_validate", read_count.0, vec![]);
            count_fn("trie.mem_get_count.total", read_count.1, vec![]);
            count_fn("trie.mem_get_count.for_validate", read_count.1, vec![]);
        };

        let proposal_result = self.replay_proposal(
            &merkle_trie::Context::with_callback(count_callback),
            &mut txn,
            transactions,
            shard_root,
            ProposalSource::Validate,
            shard_state_change.version,
            &shard_state_change.timestamp,
        );

        match proposal_result {
            Err(err) => {
                error!("State change validation failed: {}", err);
                result = false;
            }
            Ok((events, max_block_event_seqnum)) => {
                self.pending_txn = Some(CachedTransaction {
                    shard_root: shard_root.clone(),
                    txn,
                    events,
                    max_block_event_seqnum,
                });
            }
        }

        self.stores.trie.reload(&self.db).unwrap();
        let elapsed = now.elapsed();
        self.metrics
            .time_with_shard("validate_time", elapsed.as_millis() as u64);

        if result {
            self.metrics.count("validate.true", 1, vec![]);
            self.metrics.count("validate.false", 0, vec![]);
        } else {
            self.metrics.count("validate.false", 1, vec![]);
            self.metrics.count("validate.true", 0, vec![]);
        }

        result
    }

    fn compute_event_counts_by_type(events: &Vec<HubEvent>) -> HashMap<i32, u64> {
        let mut counts_by_type = HashMap::new();
        for event in events {
            let count = counts_by_type.get(&event.r#type).unwrap_or(&0);
            counts_by_type.insert(event.r#type, count + 1);
        }
        counts_by_type
    }
    pub async fn commit_and_emit_events(
        &mut self,
        shard_chunk: &ShardChunk,
        mut events: Vec<HubEvent>,
        max_block_event_seqnum: u64,
        mut txn: RocksDbTransactionBatch,
    ) {
        let header = shard_chunk.header.as_ref().unwrap();
        let height = header.height.as_ref().unwrap();
        let mut event_counts_by_type = Self::compute_event_counts_by_type(&events);
        event_counts_by_type.insert(HubEventType::BlockConfirmed as i32, 1);
        let mut block_confirmed = HubEvent::from(
            proto::HubEventType::BlockConfirmed,
            proto::hub_event::Body::BlockConfirmedBody(proto::BlockConfirmedBody {
                block_number: height.block_number,
                shard_index: height.shard_index,
                timestamp: header.timestamp,
                block_hash: shard_chunk.hash.clone(),
                total_events: (events.len() + 1) as u64, // +1 for BLOCK_CONFIRMED itself
                event_counts_by_type,
                max_block_event_seqnum,
            }),
        );
        let _block_confirmed_id = self
            .stores
            .event_handler
            .commit_transaction(&mut txn, &mut block_confirmed)
            .unwrap();
        events.insert(0, block_confirmed);

        self.metrics
            .gauge("block_event_seqnum", max_block_event_seqnum);

        _ = self.emit_commit_metrics(&shard_chunk, &events);

        let now = std::time::Instant::now();
        self.db.commit(txn).unwrap();
        for mut event in events {
            event.timestamp = header.timestamp;
            let _ = self.senders.events_tx.send(event);
        }
        self.stores.trie.reload(&self.db).unwrap();

        match self.stores.shard_store.put_shard_chunk(shard_chunk) {
            Err(err) => {
                error!("Unable to write shard chunk to store {}", err)
            }
            Ok(()) => {}
        }
        let elapsed = now.elapsed();
        self.metrics
            .time_with_shard("commit_time", elapsed.as_millis() as u64);
        self.post_commit(shard_chunk.header.as_ref().unwrap().clone())
            .await;
    }

    fn emit_commit_metrics(
        &mut self,
        shard_chunk: &&ShardChunk,
        events: &Vec<HubEvent>,
    ) -> Result<(), EngineError> {
        self.metrics.count("commit.invoked", 1, vec![]);

        let block_number = &shard_chunk
            .header
            .as_ref()
            .unwrap()
            .height
            .unwrap()
            .block_number;

        self.metrics.gauge("block_height", *block_number);
        let block_timestamp = shard_chunk.header.as_ref().unwrap().timestamp;
        self.metrics.gauge(
            "block_delay_seconds",
            FarcasterTime::current().to_u64() - block_timestamp,
        );

        let trie_size = self.stores.trie.items()?;
        self.metrics.gauge("trie.num_items", trie_size as u64);

        self.metrics
            .publish_transaction_counts(&shard_chunk.transactions, ProposalSource::Commit);

        // useful to see on perf test dashboards
        self.metrics.gauge(
            "trie.branching_factor",
            self.stores.trie.branching_factor() as u64,
        );

        for event in events {
            self.metrics.count(
                "commit.emitted_event",
                1,
                vec![("event_type", &event.r#type.to_string())],
            );
            if event.r#type() == HubEventType::MergeMessage {
                match &event.body {
                    Some(hub_event::Body::MergeMessageBody(body)) => {
                        if let Some(message) = &body.message {
                            self.metrics.count(
                                "commit.merged_message",
                                1,
                                vec![("message_type", &(message.msg_type() as i32).to_string())],
                            )
                        }
                    }
                    _ => {}
                }
            }
        }

        Ok(())
    }

    async fn post_commit(&mut self, header: proto::ShardHeader) {
        match &mut self.post_commit_tx {
            None => return,
            Some(tx) => {
                let now = std::time::Instant::now();

                // Attempt to send the post commit message and wait for a response,
                // but don't block indefinitely in case the receiver is not ready, unavailable,
                // or too slow.

                let (oneshot_tx, oneshot_rx) = oneshot::channel();
                let send_future = tx.send(PostCommitMessage {
                    shard_id: self.shard_id,
                    header: header,
                    channel: oneshot_tx,
                });

                if let Err(err) =
                    tokio::time::timeout(Duration::from_millis(200), send_future).await
                {
                    error!("Post commit hook send failed: {}", err);
                    return;
                }

                // Attempt to wait for the receiver to process the message, but don't block
                // indefinitely in case the receiver is not ready or available.
                match tokio::time::timeout(Duration::from_millis(200), oneshot_rx).await {
                    Ok(Ok(_)) => {} // success
                    Ok(Err(err)) => error!("Post commit hook failed: {}", err),
                    Err(err) => error!("Post commit hook receive failed: {}", err),
                }

                let elapsed = now.elapsed();
                self.metrics
                    .time_with_shard("post_commit_time", elapsed.as_millis() as u64);
            }
        }
    }

    pub async fn commit_shard_chunk(&mut self, shard_chunk: &ShardChunk) {
        let mut txn = RocksDbTransactionBatch::new();

        let shard_root = &shard_chunk.header.as_ref().unwrap().shard_root;
        let transactions = &shard_chunk.transactions;

        let mut applied_cached_txn = false;
        if let Some(cached_txn) = self.pending_txn.clone() {
            if &cached_txn.shard_root == shard_root {
                applied_cached_txn = true;
                self.commit_and_emit_events(
                    shard_chunk,
                    cached_txn.events,
                    cached_txn.max_block_event_seqnum,
                    cached_txn.txn,
                )
                .await;
            } else {
                error!(
                    shard_id = self.shard_id,
                    cached_shard_root = hex::encode(&cached_txn.shard_root),
                    commit_shard_root = hex::encode(shard_root),
                    "Cached shard root mismatch"
                );
            }
        }

        if !applied_cached_txn {
            if !self.is_read_only() {
                warn!(
                    shard_id = self.shard_id,
                    shard_root = hex::encode(shard_root),
                    "No valid cached transaction to apply. Replaying proposal"
                );
            }
            let header = &shard_chunk.header.as_ref().unwrap();
            let block_number = header.height.unwrap().block_number;
            self.stores.event_handler.set_current_height(block_number);
            let version = self.version_for(&FarcasterTime::new(header.timestamp));

            let count_fn = self.metrics.make_count_fn();
            let count_callback = move |read_count: (u64, u64)| {
                count_fn("trie.db_get_count.total", read_count.0, vec![]);
                count_fn("trie.db_get_count.for_commit", read_count.0, vec![]);
                count_fn("trie.mem_get_count.total", read_count.1, vec![]);
                count_fn("trie.mem_get_count.for_commit", read_count.1, vec![]);
            };
            let trie_ctx = &merkle_trie::Context::with_callback(count_callback);

            match self.replay_proposal(
                trie_ctx,
                &mut txn,
                transactions,
                shard_root,
                ProposalSource::Commit,
                version,
                &FarcasterTime::new(header.timestamp),
            ) {
                Err(err) => {
                    error!("State change commit failed: {}", err);
                    panic!("State change commit failed: {}", err);
                }
                Ok((events, max_block_event_seqnum)) => {
                    self.commit_and_emit_events(shard_chunk, events, max_block_event_seqnum, txn)
                        .await;
                }
            }
        }
    }

    pub fn simulate_message(
        &mut self,
        message: &proto::Message,
    ) -> Result<(), MessageValidationError> {
        let mut txn = RocksDbTransactionBatch::new();
        let snapchain_txn = Transaction {
            fid: message.fid() as u64,
            account_root: vec![],
            system_messages: vec![],
            user_messages: vec![message.clone()],
        };
        let version = self.version_for(&FarcasterTime::current());
        let max_block_event_seqnum = self.stores.block_event_store.max_seqnum().unwrap_or(0);
        let result = self.replay_snapchain_txn(
            &merkle_trie::Context::new(),
            &snapchain_txn,
            &mut txn,
            ProposalSource::Simulate,
            version,
            &FarcasterTime::current(),
            max_block_event_seqnum,
        );

        match result {
            Ok((_, _, errors, _)) => {
                self.stores.trie.reload(&self.db).map_err(|e| {
                    MessageValidationError::StoreError(HubError::invalid_internal_state(
                        &*e.to_string(),
                    ))
                })?;
                if !errors.is_empty() {
                    return Err(errors[0].clone());
                } else {
                    Ok(())
                }
            }
            Err(err) => {
                error!("Error simulating message: {:?}", err);
                Err(MessageValidationError::StoreError(
                    HubError::invalid_internal_state(&*err.to_string()),
                ))
            }
        }
    }

    pub fn simulate_bulk_messages(
        &mut self,
        messages: &[proto::Message],
    ) -> Vec<Result<(), MessageValidationError>> {
        use std::collections::HashMap;

        let mut txn_batch = RocksDbTransactionBatch::new();
        let trie_ctx = merkle_trie::Context::new();
        let version = self.version_for(&FarcasterTime::current());
        let timestamp = FarcasterTime::current();

        // Group messages by FID and track their original positions
        let mut messages_by_fid: HashMap<u64, Vec<(usize, &proto::Message)>> = HashMap::new();
        for (index, message) in messages.iter().enumerate() {
            let fid = message.fid() as u64;
            messages_by_fid
                .entry(fid)
                .or_insert_with(Vec::new)
                .push((index, message));
        }

        // Initialize results vector with placeholder values
        let mut results: Vec<Result<(), MessageValidationError>> = vec![Ok(()); messages.len()];
        let mut max_block_event_seqnum = self.stores.block_event_store.max_seqnum().unwrap_or(0);

        // Process each FID group
        for (fid, fid_messages) in messages_by_fid {
            // Create a single transaction for all messages from this FID
            let user_messages: Vec<proto::Message> =
                fid_messages.iter().map(|(_, msg)| (*msg).clone()).collect();
            let snapchain_txn = Transaction {
                fid,
                account_root: vec![], // Not used for simulation
                system_messages: vec![],
                user_messages,
            };

            // Process the transaction for this FID
            match self.replay_snapchain_txn(
                &trie_ctx,
                &snapchain_txn,
                &mut txn_batch,
                ProposalSource::Simulate,
                version,
                &timestamp,
                max_block_event_seqnum,
            ) {
                Ok((_, _, validation_errors, latest_block_event_seqnum)) => {
                    // If there are any validation errors, assign them to the results
                    if !validation_errors.is_empty() {
                        let error = validation_errors[0].clone();
                        for (original_index, _) in fid_messages {
                            results[original_index] = Err(error.clone());
                        }
                    }
                    max_block_event_seqnum = latest_block_event_seqnum;
                }
                Err(err) => {
                    // If replay_snapchain_txn fails, all messages for this FID fail
                    let error = MessageValidationError::StoreError(
                        HubError::invalid_internal_state(&*err.to_string()),
                    );
                    for (original_index, _) in fid_messages {
                        results[original_index] = Err(error.clone());
                    }
                }
            }
        }

        // The simulation was successful. We must now discard all in-memory changes
        // to the trie and the transaction batch, as we are not committing state here.
        match self.stores.trie.reload(&self.db) {
            Ok(()) => results,
            Err(e) => {
                let trie_error = MessageValidationError::StoreError(
                    HubError::invalid_internal_state(&*e.to_string()),
                );
                // If trie reload fails, return the trie error for all messages
                vec![Err(trie_error); messages.len()]
            }
        }
    }

    pub fn trie_key_exists(&mut self, ctx: &merkle_trie::Context, sync_id: &Vec<u8>) -> bool {
        self.stores
            .trie
            .exists(ctx, &self.db, sync_id.as_ref())
            .unwrap_or_else(|err| {
                error!("Error checking if sync id exists: {:?}", err);
                false
            })
    }

    pub fn get_block_event(
        &self,
        seqnum: u64,
    ) -> Result<Option<BlockEvent>, BlockEventStorageError> {
        self.stores
            .block_event_store
            .get_block_event_by_seqnum(seqnum)
    }

    pub fn get_min_height(&self) -> Height {
        match self.stores.shard_store.min_block_number() {
            Ok(block_num) => Height::new(self.shard_id, block_num),
            // In case of no blocks, return height 1
            Err(_) => Height::new(self.shard_id, 1),
        }
    }

    pub fn get_confirmed_height(&self) -> Height {
        match self.stores.shard_store.max_block_number() {
            Ok(block_num) => Height::new(self.shard_id, block_num),
            Err(_) => Height::new(self.shard_id, 0),
        }
    }

    pub fn get_last_shard_chunk(&self) -> Option<ShardChunk> {
        match self.stores.shard_store.get_last_shard_chunk() {
            Ok(shard_chunk) => shard_chunk,
            Err(err) => {
                error!("Unable to obtain last shard chunk {:#?}", err);
                None
            }
        }
    }

    pub fn get_shard_chunk_by_height(&self, height: Height) -> Option<ShardChunk> {
        if self.shard_id != height.shard_index {
            error!(
                shard_id = self.shard_id,
                requested_shard_id = height.shard_index,
                "Requested shard chunk from incorrect shard"
            );
            return None;
        }
        self.stores
            .shard_store
            .get_chunk_by_height(height.block_number)
            .unwrap_or_else(|err| {
                error!("No shard chunk at height {:#?}", err);
                None
            })
    }

    pub fn get_casts_by_fid(&self, fid: u64) -> Result<MessagesPage, HubError> {
        CastStore::get_cast_adds_by_fid(&self.stores.cast_store, fid, &PageOptions::default())
    }

    pub fn get_links_by_fid(&self, fid: u64) -> Result<MessagesPage, HubError> {
        self.stores
            .link_store
            .get_adds_by_fid::<fn(&proto::Message) -> bool>(fid, &PageOptions::default(), None)
    }

    pub fn get_link_compact_state_messages_by_fid(
        &self,
        fid: u64,
    ) -> Result<MessagesPage, HubError> {
        self.stores
            .link_store
            .get_compact_state_messages_by_fid(fid, &PageOptions::default())
    }

    pub fn get_reactions_by_fid(&self, fid: u64) -> Result<MessagesPage, HubError> {
        self.stores
            .reaction_store
            .get_adds_by_fid::<fn(&proto::Message) -> bool>(fid, &PageOptions::default(), None)
    }

    pub fn get_user_data_by_fid(&self, fid: u64) -> Result<MessagesPage, HubError> {
        self.stores
            .user_data_store
            .get_adds_by_fid::<fn(&proto::Message) -> bool>(fid, &PageOptions::default(), None)
    }

    pub fn get_user_data_by_fid_and_type(
        &self,
        fid: u64,
        user_data_type: proto::UserDataType,
    ) -> Result<proto::Message, HubError> {
        UserDataStore::get_user_data_by_fid_and_type(
            &self.stores.user_data_store,
            fid,
            user_data_type,
        )
    }

    /// Verifies that a FID has an active verification for a specific address and protocol.
    ///
    /// This function checks if a user has previously verified ownership of an address by looking for
    /// existing VerificationAddAddress messages in their verification store. It's used to ensure that
    /// users can only set addresses as primary addresses if they have already proven ownership through
    /// the verification process.
    ///
    /// # Note
    /// Only checks for add messages since CRDT rules ensure that verification remove messages
    /// automatically drop the corresponding add messages from the active state.
    pub fn verify_fid_owns_address(
        &self,
        fid: u64,
        protocol: Protocol,
        address: &[u8],
        txn_batch: &RocksDbTransactionBatch,
    ) -> Result<(), MessageValidationError> {
        let page_result = VerificationStore::get_verification_add(
            &self.stores.verification_store,
            fid,
            address,
            Some(txn_batch),
        )
        .map_err(|_| {
            MessageValidationError::StoreError(HubError::invalid_internal_state(
                "Unable to get verifications by fid",
            ))
        })?;
        match page_result {
            Some(message) => {
                let verification = match &message.data.as_ref().unwrap().body.as_ref().unwrap() {
                    Body::VerificationAddAddressBody(body) => body,
                    _ => unreachable!(),
                };

                if verification.protocol == protocol as i32 {
                    Ok(())
                } else {
                    Err(MessageValidationError::AddressNotPartOfVerification)
                }
            }
            None => {
                return Err(MessageValidationError::AddressNotPartOfVerification);
            }
        }
    }

    pub fn get_verifications_by_fid(&self, fid: u64) -> Result<MessagesPage, HubError> {
        self.stores
            .verification_store
            .get_adds_by_fid::<fn(&proto::Message) -> bool>(fid, &PageOptions::default(), None)
    }

    pub fn get_username_proofs_by_fid(&self, fid: u64) -> Result<MessagesPage, HubError> {
        self.stores
            .username_proof_store
            .get_adds_by_fid::<fn(&proto::Message) -> bool>(fid, &PageOptions::default(), None)
    }

    pub fn get_fname_proof(&self, name: &String) -> Result<Option<UserNameProof>, HubError> {
        UserDataStore::get_username_proof(
            &self.stores.user_data_store,
            &mut RocksDbTransactionBatch::new(),
            name.as_bytes(),
        )
    }

    pub fn get_onchain_events(
        &self,
        event_type: OnChainEventType,
        fid: u64,
    ) -> Result<Vec<OnChainEvent>, OnchainEventStorageError> {
        self.stores
            .onchain_event_store
            .get_onchain_events(event_type, Some(fid))
    }

    pub fn trie_num_items(&mut self) -> usize {
        self.stores.trie.items().unwrap()
    }

    fn should_revoke_signer(signer_event: &proto::SignerEventBody, version: EngineVersion) -> bool {
        // When this bug was active, we did not revoke any signers, so, always return false
        if version.is_enabled(ProtocolFeature::SignerRevokeBug) {
            return false;
        }
        signer_event.event_type == proto::SignerEventType::Remove as i32
    }
}<|MERGE_RESOLUTION|>--- conflicted
+++ resolved
@@ -5,24 +5,17 @@
 };
 use crate::mempool::mempool::MempoolMessagesRequest;
 use crate::proto::message_data::Body;
-<<<<<<< HEAD
 use crate::proto::shard_trie_entry_with_message::TrieMessage;
-=======
 use crate::proto::BlockEvent;
->>>>>>> 1eeef752
 use crate::proto::{
     self, hub_event, FarcasterNetwork, HubEvent, HubEventType, MessageType, OnChainEvent,
     OnChainEventType, Protocol, ShardChunk, ShardTrieEntryWithMessage, Transaction, UserDataType,
     UserNameProof,
 };
 use crate::storage::db::{PageOptions, RocksDB, RocksDbTransactionBatch};
-<<<<<<< HEAD
-use crate::storage::store::account::{CastStore, MessagesPage, StoreOptions, VerificationStore};
-=======
 use crate::storage::store::account::{
-    BlockEventStorageError, CastStore, MessagesPage, VerificationStore,
+    BlockEventStorageError, CastStore, MessagesPage, StoreOptions, VerificationStore,
 };
->>>>>>> 1eeef752
 use crate::storage::store::engine_metrics::Metrics;
 use crate::storage::store::mempool_poller::{MempoolMessage, MempoolPoller, MempoolPollerError};
 use crate::storage::store::migrations::{MigrationContext, MigrationRunner};
@@ -71,12 +64,9 @@
     #[error(transparent)]
     MempoolPollerError(#[from] MempoolPollerError),
 
-<<<<<<< HEAD
-=======
     #[error(transparent)]
     BlockEventStoreError(#[from] BlockEventStorageError),
 
->>>>>>> 1eeef752
     #[error("Replicator merge error: {0}")]
     ReplicatorError(String),
 }
@@ -579,15 +569,11 @@
         Ok((events, max_block_event_seqnum))
     }
 
-    // Temporarily mark this for tests, since this is used by the client, which will be added shortly.
-    #[cfg(test)]
     pub(crate) fn replay_replicator_message(
         &mut self,
         txn_batch: &mut RocksDbTransactionBatch,
-        trie_message: &crate::proto::ShardTrieEntryWithMessage,
+        trie_message: &ShardTrieEntryWithMessage,
     ) -> Result<MergedReplicatorMessage, EngineError> {
-        use crate::proto::shard_trie_entry_with_message::TrieMessage;
-
         let (hub_event, fid) = match &trie_message.trie_message {
             Some(TrieMessage::UserMessage(m)) => {
                 let event = self.merge_message(m, txn_batch)?;
@@ -652,67 +638,6 @@
     // and not from blocks (so no blockheight to use)
     pub(crate) fn reset_event_id(&mut self) {
         self.stores.event_handler.set_current_height(0);
-    }
-
-    pub(crate) fn replay_replicator_message(
-        &mut self,
-        txn_batch: &mut RocksDbTransactionBatch,
-        trie_message: &ShardTrieEntryWithMessage,
-    ) -> Result<(u64, Vec<u8>, HubEvent), EngineError> {
-        let (hub_event, fid) = match &trie_message.trie_message {
-            Some(TrieMessage::UserMessage(m)) => {
-                let event = self.merge_message(m, txn_batch)?;
-                (event, m.fid())
-            }
-            Some(TrieMessage::OnChainEvent(oe)) => {
-                let event = self
-                    .stores
-                    .onchain_event_store
-                    .merge_onchain_event(oe.clone(), txn_batch)?;
-
-                (event, oe.fid)
-            }
-            Some(TrieMessage::FnameTransfer(f)) => match &f.proof {
-                None => {
-                    return Err(EngineError::ReplicatorError(format!(
-                        "FnameTransfer proof is missing for fname message {:?}",
-                        f
-                    )));
-                }
-                Some(p) => {
-                    let event = UserDataStore::merge_username_proof(
-                        &self.stores.user_data_store,
-                        p,
-                        txn_batch,
-                    )?;
-                    (event, p.fid)
-                }
-            },
-            _ => {
-                return Err(EngineError::ReplicatorError(format!(
-                    "Unknown trie_message type {:?}",
-                    trie_message
-                )))
-            }
-        };
-
-        let (inserts, deletes) = TrieKey::for_hub_event(&hub_event);
-
-        if inserts.len() != 1 {
-            return Err(EngineError::ReplicatorError(format!(
-                "Message generated incorrect number of inserts. Message:{:?}\nHubEvent {:?}",
-                trie_message, hub_event
-            )));
-        }
-
-        if !deletes.is_empty() {
-            warn!(
-                "Message generated deletes, ignoring them. Message {:?}\nHubEvent {:?}",
-                trie_message, hub_event
-            );
-        }
-
-        Ok((fid, inserts[0].clone(), hub_event))
     }
 
     pub(crate) fn replay_snapchain_txn(
