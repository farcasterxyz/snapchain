--- conflicted
+++ resolved
@@ -1,9 +1,6 @@
 use super::account::{IntoU8, OnchainEventStorageError, UserDataStore, UsernameProofStore};
-<<<<<<< HEAD
+use crate::consensus::proposer::ProposalSource;
 use crate::core::validations::message::validate_message_hash;
-=======
-use crate::consensus::proposer::ProposalSource;
->>>>>>> a4f98781
 use crate::core::{
     error::HubError, types::Height, util::FarcasterTime, validations, validations::verification,
 };
@@ -15,14 +12,9 @@
     UserNameProof,
 };
 use crate::storage::db::{PageOptions, RocksDB, RocksDbTransactionBatch};
-<<<<<<< HEAD
 use crate::storage::store::account::{CastStore, MessagesPage, StoreOptions, VerificationStore};
-=======
-use crate::storage::store::account::{CastStore, MessagesPage, VerificationStore};
 use crate::storage::store::engine_metrics::Metrics;
 use crate::storage::store::mempool_poller::{MempoolMessage, MempoolPoller, MempoolPollerError};
-use crate::storage::store::migrations::{MigrationContext, MigrationRunner};
->>>>>>> a4f98781
 use crate::storage::store::stores::{StoreLimits, Stores};
 use crate::storage::store::BlockStore;
 use crate::storage::trie::{self, merkle_trie};
@@ -34,13 +26,9 @@
 use informalsystems_malachitebft_core_types::Round;
 use itertools::Itertools;
 use merkle_trie::TrieKey;
-<<<<<<< HEAD
 use once_cell::sync::Lazy;
 use prost::Message;
-use std::cmp::{Ordering, PartialEq};
-=======
 use std::cmp::Ordering;
->>>>>>> a4f98781
 use std::collections::{HashMap, HashSet};
 use std::str;
 use std::string::ToString;
@@ -73,18 +61,8 @@
     #[error(transparent)]
     EngineMessageValidationError(#[from] MessageValidationError),
 
-<<<<<<< HEAD
-#[derive(Clone, Debug, PartialEq, strum_macros::Display)]
-pub enum ProposalSource {
-    Simulate,
-    Propose,
-    Validate,
-    Commit,
-    Replication,
-=======
     #[error(transparent)]
     MempoolPollerError(#[from] MempoolPollerError),
->>>>>>> a4f98781
 }
 
 #[derive(Error, Debug, Clone)]
@@ -171,7 +149,6 @@
 }
 
 impl ShardEngine {
-<<<<<<< HEAD
     // Efficient lookup for system message sort order
     pub fn system_message_sort_order_map() -> &'static HashMap<proto::OnChainEventType, usize> {
         static MAP: Lazy<HashMap<proto::OnChainEventType, usize>> = Lazy::new(|| {
@@ -209,10 +186,8 @@
         });
         &MAP
     }
-    pub fn new(
-=======
+
     pub async fn new(
->>>>>>> a4f98781
         db: Arc<RocksDB>,
         network: proto::FarcasterNetwork,
         trie: merkle_trie::MerkleTrie,
@@ -223,7 +198,6 @@
         messages_request_tx: Option<mpsc::Sender<MempoolMessagesRequest>>,
         fname_signer_address: Option<alloy_primitives::Address>,
         post_commit_tx: Option<mpsc::Sender<PostCommitMessage>>,
-<<<<<<< HEAD
     ) -> ShardEngine {
         Self::new_with_opts(
             db,
@@ -255,67 +229,34 @@
     ) -> ShardEngine {
         // TODO: adding the trie here introduces many calls that want to return errors. Rethink unwrap strategy.
         ShardEngine {
-=======
-    ) -> Result<ShardEngine, HubError> {
-        let stores = Stores::new(
-            db.clone(),
->>>>>>> a4f98781
-            shard_id,
-            trie,
-            store_limits,
-            network,
-<<<<<<< HEAD
-            stores: Stores::new_with_opts(
-                db.clone(),
-=======
-            statsd_client.clone(),
-        );
-
-        // No migrations on devnet (during tests)
-        if network != proto::FarcasterNetwork::Devnet {
-            let migration_context = MigrationContext {
-                db: db.clone(),
-                stores: stores.clone(),
-            };
-            let runner = MigrationRunner::new(migration_context);
-            let migration_handle = runner.run_pending_migrations().await?;
-
-            // If there are background migrations, we can optionally store the handle
-            // for later checking or cancellation if needed
-            if let Some(_background_handle) = migration_handle {
-                // Background migrations are running, but we don't block startup
-                info!(shard_id, "Background migrations started");
-            }
-        }
-
-        Ok(ShardEngine {
             shard_id,
             network,
-            stores,
-            mempool_poller: MempoolPoller {
->>>>>>> a4f98781
+            db: db.clone(),
+            senders: Senders::new(),
+            stores: Stores::new_with_opts(
+                db,
                 shard_id,
-                max_messages_per_block,
-                messages_request_tx,
+                trie,
+                store_limits,
                 network,
-<<<<<<< HEAD
                 statsd_client.clone(),
                 store_opts,
             ),
-=======
+            metrics: Metrics {
                 statsd_client: statsd_client.clone(),
-            },
->>>>>>> a4f98781
-            senders: Senders::new(),
-            db,
-            metrics: Metrics {
-                statsd_client,
                 shard_id,
             },
             pending_txn: None,
             fname_signer_address,
             post_commit_tx,
-        })
+            mempool_poller: MempoolPoller {
+                shard_id,
+                max_messages_per_block,
+                messages_request_tx,
+                network,
+                statsd_client: statsd_client,
+            },
+        }
     }
 
     pub fn shard_id(&self) -> u32 {
@@ -1405,7 +1346,8 @@
         }
 
         let elapsed = now.elapsed();
-        self.time_with_shard("update_trie_time_us", elapsed.as_micros() as u64);
+        self.metrics
+            .time_with_shard("update_trie_time_us", elapsed.as_micros() as u64);
         Ok(())
     }
 
