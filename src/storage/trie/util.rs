--- conflicted
+++ resolved
@@ -87,11 +87,7 @@
 /// [u8;4] big endian number of segments (N) followed by N repetitions of:
 ///   [u8;4] big endian segment length (L) followed by L bytes of segment.
 /// Returns empty string if token is None or empty.
-<<<<<<< HEAD
-pub fn encode_trie_token(token: &Option<Vec<Vec<u8>>>) -> String {
-=======
 pub fn encode_trie_page_token(token: &Option<Vec<Vec<u8>>>) -> String {
->>>>>>> e78c9b64
     use base64::Engine;
     if token.is_none() {
         return String::new();
@@ -114,11 +110,7 @@
 
 /// Decode a base64 string produced by `encode_trie_token` back into a token structure.
 /// Returns Ok(None) if input is empty.
-<<<<<<< HEAD
-pub fn decode_trie_token(encoded: &str) -> Result<Option<Vec<Vec<u8>>>, TrieError> {
-=======
 pub fn decode_trie_page_token(encoded: &str) -> Result<Option<Vec<Vec<u8>>>, TrieError> {
->>>>>>> e78c9b64
     if encoded.is_empty() {
         return Ok(None);
     }
@@ -161,27 +153,11 @@
 
 #[cfg(test)]
 mod tests {
-<<<<<<< HEAD
-    use crate::storage::trie::util::{decode_trie_token, encode_trie_token};
-=======
     use crate::storage::trie::util::{decode_trie_page_token, encode_trie_page_token};
->>>>>>> e78c9b64
 
     #[test]
     fn test_encode_decode_trie_token() {
         let original: Option<Vec<Vec<u8>>> = Some(vec![vec![1, 2, 3], vec![], vec![255]]);
-<<<<<<< HEAD
-        let encoded = encode_trie_token(&original);
-        assert!(!encoded.is_empty());
-        let decoded = decode_trie_token(&encoded).unwrap();
-        assert_eq!(decoded, Some(vec![vec![1, 2, 3], vec![], vec![255]]));
-
-        // Empty / None handling
-        assert_eq!(encode_trie_token(&None), "");
-        assert_eq!(decode_trie_token("").unwrap(), None);
-        let empty: Option<Vec<Vec<u8>>> = Some(vec![]);
-        assert_eq!(encode_trie_token(&empty), "");
-=======
         let encoded = encode_trie_page_token(&original);
         assert!(!encoded.is_empty());
         let decoded = decode_trie_page_token(&encoded).unwrap();
@@ -192,6 +168,5 @@
         assert_eq!(decode_trie_page_token("").unwrap(), None);
         let empty: Option<Vec<Vec<u8>>> = Some(vec![]);
         assert_eq!(encode_trie_page_token(&empty), "");
->>>>>>> e78c9b64
     }
 }