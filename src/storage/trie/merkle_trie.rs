use super::super::db::{RocksDB, RocksDbTransactionBatch};
use super::errors::TrieError;
use super::trie_node::{TrieNode, UNCOMPACTED_LENGTH};
use crate::mempool::routing::{MessageRouter, ShardRouter};
use crate::proto;
use crate::storage::store::account::{make_fid_key, read_fid_key, IntoU8, FID_BYTES};
use crate::storage::trie::{trie_node, util};
use std::collections::HashMap;
use std::str;
use tracing::info;
pub use trie_node::Context;

pub const TRIE_DBPATH_PREFIX: &str = "trieDb";
pub const USERNAME_MAX_LENGTH: u32 = 20;

pub const TRIE_SHARD_SIZE: u32 = 256; // So it fits into 1 byte
<<<<<<< HEAD
=======

pub struct DecodedTrieKey {
    pub virtual_shard: u8,
    pub fid: u64,
    pub onchain_message_type: Option<u8>,
    pub message_type: Option<u8>,
    pub rest: Vec<u8>, // The rest of the (undecoded) key if any
}
>>>>>>> 1eeef752

pub struct TrieKey {}

impl TrieKey {
    #[inline]
    pub fn for_message(msg: &proto::Message) -> Vec<u8> {
        let mut key = Self::for_message_type(msg.fid(), msg.msg_type().into_u8());
        key.extend_from_slice(&msg.hash);
        key
    }

    #[inline]
    pub fn for_message_type(fid: u64, msg_type: u8) -> Vec<u8> {
        let fid_bytes = Self::for_fid(fid);
        let mut key = Vec::with_capacity(fid_bytes.len() + 1);
        key.extend_from_slice(&fid_bytes);
        // Left shift msg_ype by 3 bits so we don't collide with onchain event types.
        // Supports 8 reserved types (onchain events, fnames etc) and 32 message types
        key.push(msg_type << 3);
        key
    }

    #[inline]
    pub fn for_onchain_event(event: &proto::OnChainEvent) -> Vec<u8> {
        let mut key = Vec::new();
        key.extend_from_slice(&Self::for_fid(event.fid));
        key.push(event.r#type as u8);
        key.extend_from_slice(&event.transaction_hash);
        key.extend_from_slice(&event.log_index.to_be_bytes());
        key
    }

    #[inline]
    pub fn for_fname(fid: u64, name: &String) -> Vec<u8> {
        let fid_bytes = Self::for_fid(fid);
        let mut key = Vec::with_capacity(fid_bytes.len() + 1 + USERNAME_MAX_LENGTH as usize);
        key.extend_from_slice(&fid_bytes);
        key.push(7); // 1-6 is for onchain events, use 7 for fnames, and everything else for messages

        // Pad the name with null bytes to ensure all names have the same length. The trie cannot handle entries that are substrings for another (e.g. "net" and "network")
        let name_bytes = name.as_bytes();
        key.extend_from_slice(name_bytes);
        if name_bytes.len() < USERNAME_MAX_LENGTH as usize {
            key.extend(std::iter::repeat(0).take(USERNAME_MAX_LENGTH as usize - name_bytes.len()));
        }
        key
    }

    #[inline]
    pub fn for_fid(fid: u64) -> Vec<u8> {
        let mut key = Vec::with_capacity(1 + FID_BYTES);
        key.push(Self::fid_shard(fid));
        key.extend_from_slice(&make_fid_key(fid));
        key
    }

    // We divide fids into shards in the trie so in case we need to change the number of shards in the network,
    // we don't need to move the fids individually. This function maps an fid into a 1 byte shard number.
    // i.e. the trie behaves as if there are 256 virtual shards regardless of the actual number of shards in the network.
    pub fn fid_shard(fid: u64) -> u8 {
        static TRIE_ROUTER: ShardRouter = ShardRouter {};
        // route_fid adds 1 to avoid using shard 0 (the root shard). Subtract it to make it
        // 0-indexed, so it fits into 1 byte without overflow
        (TRIE_ROUTER.route_fid(fid, TRIE_SHARD_SIZE) - 1) as u8
    }

    // Decode a trie key into (virtual_shard_id, fid, onchain_message_type, message_type, hash OR fname OR tx_hash+log_index)
    pub fn decode(key: &[u8]) -> Result<DecodedTrieKey, TrieError> {
        if key.len() < UNCOMPACTED_LENGTH {
            return Err(TrieError::KeyLengthTooShort);
        }

        let message_type_pos = 1 + FID_BYTES;

        let virtual_shard = key[0];
        let fid = read_fid_key(&key, 1);

        let (onchain_message_type, message_type) = if key[message_type_pos] < (1 << 3) {
            // On-chain event
            (Some(key[message_type_pos]), None)
        } else {
            // Regular message
            (None, Some(key[message_type_pos] >> 3))
        };

        let rest = key[(message_type_pos + 1)..].to_vec();

        Ok(DecodedTrieKey {
            virtual_shard,
            fid,
            onchain_message_type,
            message_type,
            rest,
        })
    }

    // Compute the keys that need to be updated in the trie. Returns (inserts, deletes)
    pub fn for_hub_event(event: &proto::HubEvent) -> (Vec<Vec<u8>>, Vec<Vec<u8>>) {
        let mut inserts = Vec::new();
        let mut deletes = Vec::new();

        match &event.body {
            Some(proto::hub_event::Body::MergeMessageBody(merge)) => {
                if let Some(msg) = &merge.message {
                    inserts.push(TrieKey::for_message(&msg));
                }
                for deleted_message in &merge.deleted_messages {
                    deletes.push(TrieKey::for_message(&deleted_message));
                }
            }
            Some(proto::hub_event::Body::MergeOnChainEventBody(merge)) => {
                if let Some(onchain_event) = &merge.on_chain_event {
                    inserts.push(TrieKey::for_onchain_event(&onchain_event));
                }
            }
            Some(proto::hub_event::Body::PruneMessageBody(prune)) => {
                if let Some(msg) = &prune.message {
                    deletes.push(TrieKey::for_message(&msg));
                }
            }

            Some(proto::hub_event::Body::RevokeMessageBody(revoke)) => {
                if let Some(msg) = &revoke.message {
                    deletes.push(TrieKey::for_message(&msg));
                }
            }
            Some(proto::hub_event::Body::MergeUsernameProofBody(merge)) => {
                if let Some(msg) = &merge.username_proof_message {
                    inserts.push(TrieKey::for_message(&msg));
                }
                if let Some(msg) = &merge.deleted_username_proof_message {
                    deletes.push(TrieKey::for_message(&msg));
                }
                if let Some(proof) = &merge.username_proof {
                    if proof.r#type == proto::UserNameType::UsernameTypeFname as i32
                        && proof.fid != 0
                    // Deletes should not be added to the trie
                    {
                        let name = str::from_utf8(&proof.name).unwrap().to_string();
                        inserts.push(TrieKey::for_fname(proof.fid, &name));
                    }
                }
                if let Some(proof) = &merge.deleted_username_proof {
                    if proof.r#type == proto::UserNameType::UsernameTypeFname as i32 {
                        let name = str::from_utf8(&proof.name).unwrap().to_string();
                        deletes.push(TrieKey::for_fname(proof.fid, &name));
                    }
                }
            }
            Some(proto::hub_event::Body::MergeFailure(_)) => {
                // Merge failures don't affect the trie. They are only for event subscribers
            }
            Some(proto::hub_event::Body::BlockConfirmedBody(_)) => {
                // BLOCK_CONFIRMED events don't affect the trie state.
            }
            &None => {
                // This should never happen
                panic!("No body in event");
            }
        };
        (inserts, deletes)
    }
}

#[derive(Debug)]
pub struct NodeMetadata {
    pub prefix: Vec<u8>,
    pub num_messages: usize,
    pub hash: String,
    pub children: HashMap<u8, NodeMetadata>,
}

#[derive(Clone)]
pub struct MerkleTrie {
    branch_xform: util::BranchingFactorTransform,
    root: Option<TrieNode>,
    branching_factor: u32,
}

impl MerkleTrie {
    pub fn new(branching_factor: u32) -> Result<Self, TrieError> {
        let branch_xform = util::get_transform_functions(branching_factor)
            .ok_or(TrieError::UnknownBranchingFactor)?;

        Ok(MerkleTrie {
            root: None,
            branch_xform,
            branching_factor,
        })
    }

    pub fn update_for_event(
        &mut self,
        ctx: &Context,
        db: &RocksDB,
        event: &proto::HubEvent,
        txn_batch: &mut RocksDbTransactionBatch,
    ) -> Result<(), TrieError> {
        let (inserts, deletes) = TrieKey::for_hub_event(event);

        for key in inserts {
            self.insert(ctx, db, txn_batch, vec![&key])?;
        }
        for key in deletes {
            self.delete(ctx, db, txn_batch, vec![&key])?;
        }

        Ok(())
    }

    fn create_empty_root(&mut self, txn_batch: &mut RocksDbTransactionBatch) {
        let root_key = TrieNode::make_primary_key(&[], None);
        let empty = TrieNode::new();
        let serialized = TrieNode::serialize(&empty);

        // Write the empty root node to the DB
        txn_batch.put(root_key, serialized);
        self.root.replace(empty);
    }

    pub fn initialize(&mut self, db: &RocksDB) -> Result<(), TrieError> {
        // db must be "open" by now

        let loaded = self.load_root(db)?;
        if let Some(root_node) = loaded {
            self.root.replace(root_node);
        } else {
            info!("Initializing empty merkle trie root");
            let mut txn_batch = RocksDbTransactionBatch::new();
            self.create_empty_root(&mut txn_batch);
            db.commit(txn_batch).map_err(TrieError::wrap_database)?;
        }

        Ok(())
    }

    fn load_root(&self, db: &RocksDB) -> Result<Option<TrieNode>, TrieError> {
        let root_key = TrieNode::make_primary_key(&[], None);

        if let Some(root_bytes) = db.get(&root_key).map_err(TrieError::wrap_database)? {
            let root_node = TrieNode::deserialize(&root_bytes.as_slice())?;
            Ok(Some(root_node))
        } else {
            Ok(None)
        }
    }

    pub fn reload(&mut self, db: &RocksDB) -> Result<(), TrieError> {
        // Load the root node using the provided database reference
        let loaded = self.load_root(db)?;

        match loaded {
            Some(replacement_root) => {
                // Replace the root node with the loaded node
                self.root.replace(replacement_root);
                Ok(())
            }
            None => Err(TrieError::UnableToReloadRoot),
        }
    }

    pub fn insert(
        &mut self,
        ctx: &Context,
        db: &RocksDB,
        txn_batch: &mut RocksDbTransactionBatch,
        keys: Vec<&[u8]>,
    ) -> Result<Vec<bool>, TrieError> {
        let keys: Vec<Vec<u8>> = keys.into_iter().map(self.branch_xform.expand).collect();

        if keys.is_empty() {
            return Ok(Vec::new());
        }

        for key in keys.iter() {
            if key.len() < UNCOMPACTED_LENGTH {
                return Err(TrieError::KeyLengthTooShort);
            }
        }

        if let Some(root) = self.root.as_mut() {
            let mut txn = RocksDbTransactionBatch::new();
            // root_stub_map: the hash of a node is stored/cached in the parent of that node (in a hashmap)
            // the root doesn't have a parent, but still needs a hashmap here to satisfy the API. Note also
            // that the root's hash will NOT be populated anywhere in this map. Use root.hash() for that.
            let mut root_stub_map = HashMap::new();
            let results = root.insert(ctx, &mut root_stub_map, db, &mut txn, keys, 0)?;

            txn_batch.merge(txn);
            Ok(results)
        } else {
            Err(TrieError::TrieNotInitialized)
        }
    }

    pub fn delete(
        &mut self,
        ctx: &Context,
        db: &RocksDB,
        txn_batch: &mut RocksDbTransactionBatch,
        keys: Vec<&[u8]>,
    ) -> Result<Vec<bool>, TrieError> {
        let keys: Vec<Vec<u8>> = keys.into_iter().map(self.branch_xform.expand).collect();

        if keys.is_empty() {
            return Ok(Vec::new());
        }

        for key in keys.iter() {
            if key.len() < UNCOMPACTED_LENGTH {
                return Err(TrieError::KeyLengthTooShort);
            }
        }

        if let Some(root) = self.root.as_mut() {
            let mut txn = RocksDbTransactionBatch::new();
            // root_stub_map: see comment in insert()
            let root_stub_map = &mut HashMap::new();
            let results = root.delete(ctx, root_stub_map, db, &mut txn, keys, 0)?;

            txn_batch.merge(txn);
            Ok(results)
        } else {
            Err(TrieError::TrieNotInitialized)
        }
    }

    pub fn exists(&mut self, ctx: &Context, db: &RocksDB, key: &[u8]) -> Result<bool, TrieError> {
        let key: Vec<u8> = (self.branch_xform.expand)(key);

        if let Some(root) = self.root.as_mut() {
            root.exists(ctx, db, &key, 0)
        } else {
            Err(TrieError::TrieNotInitialized)
        }
    }

    pub fn items(&self) -> Result<usize, TrieError> {
        if let Some(root) = self.root.as_ref() {
            Ok(root.items())
        } else {
            Err(TrieError::TrieNotInitialized)
        }
    }

    fn get_node(
        &self,
        db: &RocksDB,
        txn_batch: &RocksDbTransactionBatch,
        prefix: &[u8],
    ) -> Option<TrieNode> {
        let prefix = (self.branch_xform.expand)(prefix);
        let node_key = TrieNode::make_primary_key(&prefix, None);

        // First, attempt to get it from the DB cache
        if let Some(Some(node_bytes)) = txn_batch.batch.get(&node_key) {
            if let Ok(node) = TrieNode::deserialize(&node_bytes) {
                return Some(node);
            }
        }

        // Else, get it directly from the DB
        if let Some(node_bytes) = db.get(&node_key).ok().flatten() {
            if let Ok(node) = TrieNode::deserialize(&node_bytes) {
                return Some(node);
            }
        }

        None
    }

    pub fn get_hash(
        &self,
        db: &RocksDB,
        txn_batch: &RocksDbTransactionBatch,
        prefix: &[u8],
    ) -> Result<Vec<u8>, TrieError> {
        Ok(self
            .get_node(db, txn_batch, prefix)
            .map(|node| node.hash())
            .unwrap_or(vec![]))
    }

    pub fn get_count(
        &self,
        db: &RocksDB,
        txn_batch: &RocksDbTransactionBatch,
        prefix: &[u8],
    ) -> Result<u64, TrieError> {
        Ok(self
            .get_node(db, txn_batch, prefix)
            .map(|node| node.items() as u64)
            .unwrap_or(0))
    }

    pub fn root_hash(&self) -> Result<Vec<u8>, TrieError> {
        if let Some(root) = self.root.as_ref() {
            Ok(root.hash())
        } else {
            Err(TrieError::TrieNotInitialized)
        }
    }

    pub fn get_all_values(
        &mut self,
        ctx: &Context,
        db: &RocksDB,
        prefix: &[u8],
    ) -> Result<Vec<Vec<u8>>, TrieError> {
        let prefix = (self.branch_xform.expand)(prefix);

        if let Some(root) = self.root.as_mut() {
            if let Some(node) = root.get_node_from_trie(ctx, db, &prefix, 0) {
                match node.get_all_values(ctx, db, &prefix) {
                    Ok(values) => Ok(values
                        .into_iter()
                        .map(|v| (self.branch_xform.combine)(v.as_slice()))
                        .collect()),
                    Err(e) => Err(e),
                }
            } else {
                Ok(Vec::new())
            }
        } else {
            Err(TrieError::TrieNotInitialized)
        }
    }

    /// Get all the keys of the given subtree starting at `prefix`.
    /// The `leaf_keys` is filled with the keys found, upto `max_items`
    /// If there are more keys present, a `next_page_token` is returned, which should be sent back as the `page_token`
    /// the next time to retrieve the remaining keys
    pub fn get_paged_values_of_subtree(
        &mut self,
        ctx: &Context,
        db: &RocksDB,
        prefix: &[u8],
        leaf_keys: &mut Vec<Vec<u8>>,
        max_items: usize,
        page_token: Option<String>,
    ) -> Result<Option<String>, TrieError> {
        if self.root.is_none() {
            return Err(TrieError::TrieNotInitialized);
        }

        // Expand the input prefix using the branching factor transform to match the trie's internal key format
        let expanded_prefix = (self.branch_xform.expand)(prefix);

        // Attempt to retrieve the subtree node starting from the root using the expanded prefix. We will visit all the leafs of this
        // subtree
        let subtree_node_opt =
            self.root
                .as_mut()
                .unwrap()
                .get_node_from_trie(ctx, db, &expanded_prefix, 0);

        if subtree_node_opt.is_none() {
            return Ok(None);
        }
        let subtree_node = subtree_node_opt.unwrap();

        // This tracks the full current path from the root of the trie (including the expanded_prefix) to the node being processed.
        // It is built by appending child chars as we traverse deeper and popping them when backtracking.
        let mut path = expanded_prefix.clone();

        // This tracks only the path segments added beyond the initial expanded_prefix (i.e., within the subtree). It mirrors the depth
        // traversed in the subtree and is used to construct the page token for resumption.
        let mut relative_path: Vec<u8> = vec![];

        // A stack of Vec<u8> where each inner Vec represents the remaining child chars to explore at that depth level. Chars are sorted
        // ascending and reversed so pop() yields the smallest (lex order). The stack size equals the current depth in the subtree plus
        // one (for the current level).
        let mut remaining_stack: Vec<Vec<u8>>;

        // Record the initial length of leaf_keys to track how many new items are added in this call
        let initial_len = leaf_keys.len();

        // If a page_token is provided, resume the iteration from the saved state
        let page_token = page_token
            .map(|token_str| util::decode_trie_page_token(&token_str))
            .transpose()?
            .flatten();

        if let Some(token) = page_token {
            // Validate that the token is not empty; if it is, return an error
            if token.is_empty() {
                return Err(TrieError::InvalidPageToken("<Empty token>".to_string()));
            }

            // Extract the relative_path from the first element of the token
            relative_path = token[0].clone();

            // Extract the remaining_stack from the rest of the token
            remaining_stack = token[1..].to_vec();

            // Enforce the invariant: relative_path.len() should be remaining_stack.len() - 1 (or 0 if stack has 1 level)
            if relative_path.len() != remaining_stack.len().saturating_sub(1) {
                return Err(TrieError::InvalidPageToken(hex::encode(&relative_path)));
            }
            // Extend the full path with the relative_path to resume at the correct position in the trie
            path.extend_from_slice(&relative_path);
        } else {
            // No page_token: start fresh from the subtree root
            // If the subtree root is a leaf, collect its key if present and return None (no more pages)
            if subtree_node.is_leaf() {
                // Check if the leaf has a valid key
                if let Some(key) = &subtree_node.value() {
                    // Ensure the key is not empty before processing
                    if key.is_empty() {
                        return Err(TrieError::KeyLengthTooShort);
                    }

                    // Combine the key back to its original form using the transform
                    let combined = (self.branch_xform.combine)(key.as_slice());
                    // Append the combined key to the leaf_keys vector
                    leaf_keys.push(combined);
                }
                // Since it's a single leaf, iteration is complete
                return Ok(None);
            } else {
                // Subtree root is not a leaf; prepare to traverse its children
                // Collect and sort the child chars for ordered traversal
                let mut children: Vec<u8> = subtree_node.children().keys().cloned().collect();
                // If no children, the subtree is empty, return None
                if children.is_empty() {
                    return Err(TrieError::InvalidState(format!(
                        "Non-leaf node {:?} didn't have any children",
                        expanded_prefix
                    )));
                }

                // Sort children
                children.sort();
                // Reverse so that pop() yields the smallest char first
                children.reverse();

                // Initialize the remaining_stack with this level's children
                remaining_stack = vec![children];
            }
        }

        // Main iteration loop: performs iterative DFS traversal
        loop {
            // Check if we've collected the maximum number of items for this page
            if leaf_keys.len() - initial_len >= max_items {
                // Construct the page token: first element is relative_path, followed by remaining_stack levels
                let mut token: Vec<Vec<u8>> = vec![relative_path.clone()];
                token.extend(remaining_stack.into_iter());
                let encoded = crate::storage::trie::util::encode_trie_page_token(&Some(token));
                return Ok(Some(encoded));
            }

            // If the remaining_stack is empty, traversal is complete
            if remaining_stack.is_empty() {
                // No more items to process, return None
                return Ok(None);
            }

            // Get mutable reference to the top level's remaining children
            let remaining = remaining_stack.last_mut().unwrap();

            // If the current level has no more children, backtrack
            if remaining.is_empty() {
                // Remove the exhausted level from the stack
                remaining_stack.pop();
                // If relative_path is not empty, pop the last segment (backtrack in path)
                if !relative_path.is_empty() {
                    // Remove the last char from relative_path
                    relative_path.pop();
                    // Also remove from the full path
                    path.pop();
                }
                // Continue (i.e, process next set of remaining children at parent level)
                continue;
            }

            // Pop the next child char to explore (smallest remaining due to reverse sort)
            let next_char = remaining.pop().unwrap();

            // Append the char to the full path
            path.push(next_char);

            // Append to the relative_path (subtree-specific path)
            relative_path.push(next_char);

            // Retrieve the node at the current path
            let current_node_opt = self
                .root
                .as_mut()
                .unwrap()
                .get_node_from_trie(ctx, db, &path, 0);

            // The node should exist, error if not. This should never happen
            if current_node_opt.is_none() {
                return Err(TrieError::NodeNotFound {
                    prefix: path.clone(),
                });
            }
            let current_node = current_node_opt.unwrap();

            // If the current node is a leaf, collect its key
            if current_node.is_leaf() {
                // Check if the leaf has a valid key
                if let Some(key) = &current_node.value() {
                    // Ensure the key is not empty before processing
                    if key.is_empty() {
                        return Err(TrieError::KeyLengthTooShort);
                    }
                    // Combine the key back to original form
                    let combined = (self.branch_xform.combine)(key.as_slice());
                    // Append to leaf_keys
                    leaf_keys.push(combined);
                }

                // Backtrack: remove the leaf's char from paths (no children to explore)
                path.pop();
                relative_path.pop();
            } else {
                // Current node is not a leaf; prepare to descend into its children
                // Collect and sort child chars
                let mut children: Vec<u8> = current_node.children().keys().cloned().collect();
                // Sort ascending
                children.sort();
                // Reverse for pop() to yield smallest first
                children.reverse();
                // Push this new level onto the remaining_stack
                remaining_stack.push(children);
            }
        }
    }

    pub fn get_trie_node_metadata(
        &self,
        db: &RocksDB,
        txn_batch: &mut RocksDbTransactionBatch,
        prefix: &[u8],
    ) -> Result<NodeMetadata, TrieError> {
        if let Some(node) = self.get_node(db, txn_batch, prefix) {
            let mut children = HashMap::new();

            for char in node.children().keys() {
                let mut child_prefix = prefix.to_vec();
                child_prefix.push(*char);

                let child_node = self.get_node(db, txn_batch, &child_prefix).ok_or(
                    TrieError::ChildNotFound {
                        char: *char,
                        prefix: prefix.to_vec(),
                    },
                )?;

                children.insert(
                    *char,
                    NodeMetadata {
                        prefix: child_prefix,
                        num_messages: child_node.items(),
                        hash: hex::encode(&child_node.hash()),
                        children: HashMap::new(),
                    },
                );
            }

            Ok(NodeMetadata {
                prefix: prefix.to_vec(),
                num_messages: node.items(),
                hash: hex::encode(&node.hash()),
                children,
            })
        } else {
            Err(TrieError::NodeNotFound {
                prefix: prefix.to_vec(),
            })
        }
    }

    pub fn branching_factor(&self) -> u32 {
        self.branching_factor
    }

    #[cfg(test)]
    pub fn get_root_node(&mut self) -> Option<&mut TrieNode> {
        self.root.as_mut()
    }
}

#[cfg(test)]
mod tests {
    use crate::storage::db::{RocksDB, RocksDbTransactionBatch};
    use crate::storage::trie::errors::TrieError;
    use crate::storage::trie::merkle_trie::{Context, MerkleTrie, TrieKey};
    use crate::storage::trie::trie_node::UNCOMPACTED_LENGTH;
    use std::collections::HashSet;

    #[test]
    fn test_merkle_trie_get_node() {
        let ctx = &Context::new();

        let tmp_path = tempfile::tempdir()
            .unwrap()
            .path()
            .as_os_str()
            .to_string_lossy()
            .to_string();

        let db = &RocksDB::new(&tmp_path);
        db.open().unwrap();

        // TODO: this test needs to be able to work with different branching factors
        let mut trie = MerkleTrie::new(256).unwrap();
        trie.initialize(db).unwrap();
        let mut txn_batch = RocksDbTransactionBatch::new();

        let result = trie.insert(ctx, db, &mut txn_batch, vec![&[1, 2, 3, 4, 5, 6, 7, 8, 9]]);
        assert!(result.is_err());
        if let Err(TrieError::KeyLengthTooShort) = result {
            //ok
        } else {
            panic!("Unexpected error type");
        }

        let key1: Vec<_> = "120000482712".bytes().collect();
        trie.insert(ctx, db, &mut txn_batch, vec![&key1.clone()])
            .unwrap();

        let node = trie.get_node(db, &mut txn_batch, &key1).unwrap();
        assert_eq!(node.value().unwrap(), key1);

        // Add another key
        let key2: Vec<_> = "120000482713".bytes().collect();
        trie.insert(ctx, db, &mut txn_batch, vec![&key2.clone()])
            .unwrap();

        // The get node should still work for both keys
        let node = trie.get_node(db, &mut txn_batch, &key1).unwrap();
        assert_eq!(node.value().unwrap(), key1);
        let node = trie.get_node(db, &mut txn_batch, &key2).unwrap();
        assert_eq!(node.value().unwrap(), key2);

        // Getting the node with first 11 bytes should return the node with key1
        let common_node = trie
            .get_node(db, &mut txn_batch, &key1[0..11].to_vec())
            .unwrap();
        assert_eq!(common_node.is_leaf(), false);
        assert_eq!(common_node.children().len(), 2);
        let mut children_keys: Vec<_> = common_node.children().keys().collect();
        children_keys.sort();

        assert_eq!(*children_keys[0], key1[11]);
        assert_eq!(*children_keys[1], key2[11]);

        // Get the metadata for the root node
        let root_metadata = trie
            .get_trie_node_metadata(db, &mut txn_batch, &key1[0..1])
            .unwrap();
        assert_eq!(root_metadata.prefix, "1".bytes().collect::<Vec<_>>());
        assert_eq!(root_metadata.num_messages, 2);
        assert_eq!(root_metadata.children.len(), 1);

        let metadata = trie
            .get_trie_node_metadata(db, &mut txn_batch, &key1[0..11])
            .unwrap();

        // Get the children
        let mut children = metadata
            .children
            .into_iter()
            .map(|(k, v)| (k, v))
            .collect::<Vec<_>>();
        children.sort_by(|a, b| a.0.cmp(&b.0));
        assert_eq!(children[0].0, key1[11]);
        assert_eq!(children[0].1.prefix, key1);
        assert_eq!(children[0].1.num_messages, 1);

        assert_eq!(children[1].0, key2[11]);
        assert_eq!(children[1].1.prefix, key2);
        assert_eq!(children[1].1.num_messages, 1);

        db.close();

        // Clean up
        std::fs::remove_dir_all(&tmp_path).unwrap();
    }

    #[test]
    fn test_trie_keys_matches_uncompacted_length() {
        // The trie key for a message type should equal the uncompacted length in nibbles (due to the branching factor).
        // Compacting the keys before the message type is not supported and can cause weird bugs.
        assert_eq!(
            TrieKey::for_message_type(123, 1).len(),
            UNCOMPACTED_LENGTH / 2
        );
    }

    #[test]
    fn test_trie_shard_routing() {
        let mut map = HashSet::new();
        for i in 0..10000 {
            let shard = TrieKey::fid_shard(i);
            map.insert(shard);
        }
        // Ensure all 256 shards are used
        assert_eq!(map.len(), 256);

        // Verify the shard for a few fids, and ensure the hashing function doesn't change
        // IF THE SHARD ASSIGNMENT CHANGES, YOU WILL BREAK THE MERKLE TRIE
        assert_eq!(TrieKey::fid_shard(0), 152);
        assert_eq!(TrieKey::fid_shard(1), 168);
        assert_eq!(TrieKey::fid_shard(100), 89);
        assert_eq!(TrieKey::fid_shard(42), 141);
        assert_eq!(TrieKey::fid_shard(918648237462), 153);
    }
}<|MERGE_RESOLUTION|>--- conflicted
+++ resolved
@@ -14,8 +14,6 @@
 pub const USERNAME_MAX_LENGTH: u32 = 20;
 
 pub const TRIE_SHARD_SIZE: u32 = 256; // So it fits into 1 byte
-<<<<<<< HEAD
-=======
 
 pub struct DecodedTrieKey {
     pub virtual_shard: u8,
@@ -24,7 +22,6 @@
     pub message_type: Option<u8>,
     pub rest: Vec<u8>, // The rest of the (undecoded) key if any
 }
->>>>>>> 1eeef752
 
 pub struct TrieKey {}
 
