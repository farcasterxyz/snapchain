--- conflicted
+++ resolved
@@ -83,8 +83,6 @@
         (TRIE_ROUTER.route_fid(fid, TRIE_SHARD_SIZE) - 1) as u8
     }
 
-<<<<<<< HEAD
-=======
     // Decode a trie key into (virtual_shard_id, fid, onchain_message_type, message_type, hash OR fname OR tx_hash+log_index)
     pub fn decode(key: &[u8]) -> Result<(u8, u64, Option<u8>, Option<u8>, Vec<u8>), TrieError> {
         if key.len() < 6 {
@@ -107,7 +105,6 @@
         Ok((virtual_shard, fid, onchain_message_type, message_type, rest))
     }
 
->>>>>>> e853adf5
     // Compute the keys that need to be updated in the trie. Returns (inserts, deletes)
     pub fn for_hub_event(event: &proto::HubEvent) -> (Vec<Vec<u8>>, Vec<Vec<u8>>) {
         let mut inserts = Vec::new();
@@ -173,28 +170,6 @@
             }
         };
         (inserts, deletes)
-    }
-
-    // Decode a trie key into (virtual_shard_id, fid, onchain_message_type, message_type, hash OR fname OR tx_hash+log_index)
-    pub fn decode(key: &[u8]) -> Result<(u8, u64, Option<u8>, Option<u8>, Vec<u8>), TrieError> {
-        if key.len() < 6 {
-            return Err(TrieError::KeyLengthTooShort);
-        }
-
-        let virtual_shard = key[0];
-        let fid = read_fid_key(&key, 1);
-
-        let (onchain_message_type, message_type) = if key[5] < (1 << 3) {
-            // On-chain event
-            (Some(key[5]), None)
-        } else {
-            // Regular message
-            (None, Some(key[5] >> 3))
-        };
-
-        let rest = key[6..].to_vec();
-
-        Ok((virtual_shard, fid, onchain_message_type, message_type, rest))
     }
 }
 
