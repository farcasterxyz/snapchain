--- conflicted
+++ resolved
@@ -418,16 +418,7 @@
         trie.initialize(db).unwrap();
         let mut txn_batch = RocksDbTransactionBatch::new();
 
-<<<<<<< HEAD
         let result = trie.insert(ctx, db, &mut txn_batch, vec![&[1, 2, 3, 4, 5, 6, 7, 8, 9]]);
-=======
-        let result = trie.insert(
-            ctx,
-            db,
-            &mut txn_batch,
-            vec![vec![1, 2, 3, 4, 5, 6, 7, 8, 9, 10, 11]],
-        );
->>>>>>> cf063f96
         assert!(result.is_err());
         if let Err(TrieError::KeyLengthTooShort) = result {
             //ok
@@ -435,26 +426,16 @@
             panic!("Unexpected error type");
         }
 
-<<<<<<< HEAD
-        let key1: Vec<_> = "0000482712".bytes().collect();
+        let key1: Vec<_> = "120000482712".bytes().collect();
         trie.insert(ctx, db, &mut txn_batch, vec![&key1.clone()])
-=======
-        let key1: Vec<_> = "120000482712".bytes().collect();
-        trie.insert(ctx, db, &mut txn_batch, vec![key1.clone()])
->>>>>>> cf063f96
             .unwrap();
 
         let node = trie.get_node(db, &mut txn_batch, &key1).unwrap();
         assert_eq!(node.value().unwrap(), key1);
 
         // Add another key
-<<<<<<< HEAD
-        let key2: Vec<_> = "0000482713".bytes().collect();
+        let key2: Vec<_> = "120000482713".bytes().collect();
         trie.insert(ctx, db, &mut txn_batch, vec![&key2.clone()])
-=======
-        let key2: Vec<_> = "120000482713".bytes().collect();
-        trie.insert(ctx, db, &mut txn_batch, vec![key2.clone()])
->>>>>>> cf063f96
             .unwrap();
 
         // The get node should still work for both keys
