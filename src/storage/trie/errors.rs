use crate::storage::db;
use thiserror::Error;

#[derive(Debug, Error)]
pub enum TrieError {
    #[error("Database operation failed")]
    DatabaseError {
        source: Box<dyn std::error::Error + Send + Sync>,
    },

    #[error("Node not found for the given prefix")]
    NodeNotFound { prefix: Vec<u8> },

    #[error("Child not found")]
    ChildNotFound { char: u8, prefix: Vec<u8> },

    #[error("Child is not a node")]
    InvalidChildNode { child_char: u8 },

    #[error("Failed to deserialize trie node")]
    DeserializationError {
        source: Box<dyn std::error::Error + Send + Sync>,
    },

    #[error("Merkle Trie is not initialized")]
    TrieNotInitialized,

<<<<<<< HEAD
    #[error("The page token is invalid {0}")]
    InvalidPageToken(String),

    #[error("Failed to decode trie page token: {0}")]
    TokenDecodeError(String),

    #[error("Invalid state in Trie: {0}")]
    InvalidState(String),
=======
    #[error("New nodes were attached to the MerkleTrie but recalculate_hashes() was not called")]
    OutdatedHash,
>>>>>>> 4d62fd0b

    #[error("No keys to insert")]
    NoKeysToInsert,

    #[error("Key length exceeded")]
    KeyLengthExceeded,

    #[error("Unable to reload root")]
    UnableToReloadRoot,

    #[error("Key length is too short")]
    KeyLengthTooShort,

    #[error("Unknown branching factor")]
    UnknownBranchingFactor,
}

impl TrieError {
    pub fn wrap_database(err: db::RocksdbError) -> TrieError {
        TrieError::DatabaseError {
            source: Box::new(err),
        }
    }

    pub fn wrap_deserialize(err: prost::DecodeError) -> TrieError {
        TrieError::DeserializationError {
            source: Box::new(err),
        }
    }
}<|MERGE_RESOLUTION|>--- conflicted
+++ resolved
@@ -25,7 +25,6 @@
     #[error("Merkle Trie is not initialized")]
     TrieNotInitialized,
 
-<<<<<<< HEAD
     #[error("The page token is invalid {0}")]
     InvalidPageToken(String),
 
@@ -34,10 +33,9 @@
 
     #[error("Invalid state in Trie: {0}")]
     InvalidState(String),
-=======
+
     #[error("New nodes were attached to the MerkleTrie but recalculate_hashes() was not called")]
     OutdatedHash,
->>>>>>> 4d62fd0b
 
     #[error("No keys to insert")]
     NoKeysToInsert,
