--- conflicted
+++ resolved
@@ -495,7 +495,7 @@
                 &stores.db,
                 &mut RocksDbTransactionBatch::new(),
                 &TrieKey::for_fid(fid),
-            );
+            )?;
             fid_account_roots.push(proto::FidAccountRootHash {
                 fid,
                 account_root_hash,
@@ -587,832 +587,4 @@
 
         open_result
     }
-<<<<<<< HEAD
-=======
-}
-
-#[derive(PartialEq, Eq, PartialOrd, Ord, Debug)]
-enum MessageType {
-    OnchainEventsSigner = 1,
-    OnchainEventsSignerMigrated = 2,
-    OnchainEventsIdRegister = 3,
-    OnchainEventsStorageRent = 4,
-    OnchainEventsTierPurchase = 5,
-    UsernameProofs = 6,
-    UsernameProof = 7,
-    CastMessages = 8,
-    LinkCompactState = 9,
-    LinkMessages = 10,
-    ReactionMessages = 11,
-    UserDataMessages = 12,
-    VerificationMessages = 13,
-    UsernameProofsMessages = 14,
-}
-
-impl TryFrom<u8> for MessageType {
-    type Error = String;
-
-    fn try_from(value: u8) -> Result<Self, String> {
-        match value {
-            1 => Ok(MessageType::OnchainEventsSigner),
-            2 => Ok(MessageType::OnchainEventsSignerMigrated),
-            3 => Ok(MessageType::OnchainEventsIdRegister),
-            4 => Ok(MessageType::OnchainEventsStorageRent),
-            5 => Ok(MessageType::OnchainEventsTierPurchase),
-            6 => Ok(MessageType::UsernameProofs),
-            7 => Ok(MessageType::UsernameProof),
-            8 => Ok(MessageType::CastMessages),
-            9 => Ok(MessageType::LinkCompactState),
-            10 => Ok(MessageType::LinkMessages),
-            11 => Ok(MessageType::ReactionMessages),
-            12 => Ok(MessageType::UserDataMessages),
-            13 => Ok(MessageType::VerificationMessages),
-            14 => Ok(MessageType::UsernameProofsMessages),
-            _ => Err(format!("Unknown message type: {}", value)),
-        }
-    }
-}
-
-// Note: if you receive a compile error here, you will need to add the event type into the
-// implementation below for fetching on-chain events (build_validator_messages).
-impl Into<MessageType> for proto::OnChainEventType {
-    fn into(self) -> MessageType {
-        match self {
-            proto::OnChainEventType::EventTypeSigner => MessageType::OnchainEventsSigner,
-            proto::OnChainEventType::EventTypeSignerMigrated => {
-                MessageType::OnchainEventsSignerMigrated
-            }
-            proto::OnChainEventType::EventTypeIdRegister => MessageType::OnchainEventsIdRegister,
-            proto::OnChainEventType::EventTypeStorageRent => MessageType::OnchainEventsStorageRent,
-            proto::OnChainEventType::EventTypeTierPurchase => {
-                MessageType::OnchainEventsTierPurchase
-            }
-            proto::OnChainEventType::EventTypeNone => {
-                panic!("EventTypeNone is not a replicated on-chain event type")
-            }
-        }
-    }
-}
-
-// Note: if you receive a compile error here, you will need to add the event type into the
-// implementation below for fetching messages (build_user_messages_for_fid).
-impl Into<MessageType> for proto::MessageType {
-    fn into(self) -> MessageType {
-        match self {
-            proto::MessageType::CastAdd => MessageType::CastMessages,
-            proto::MessageType::CastRemove => panic!("CastRemove is not a replicated message type"),
-            proto::MessageType::ReactionAdd => MessageType::ReactionMessages,
-            proto::MessageType::ReactionRemove => {
-                panic!("ReactionRemove is not a replicated message type")
-            }
-            proto::MessageType::LinkAdd => MessageType::LinkMessages,
-            proto::MessageType::LinkCompactState => MessageType::LinkCompactState,
-            proto::MessageType::LinkRemove => panic!("LinkRemove is not a replicated message type"),
-            proto::MessageType::VerificationAddEthAddress => MessageType::VerificationMessages,
-            proto::MessageType::VerificationRemove => {
-                panic!("VerificationRemove is not a replicated message type")
-            }
-            proto::MessageType::UserDataAdd => MessageType::UserDataMessages,
-            proto::MessageType::UsernameProof => MessageType::UsernameProofsMessages,
-            proto::MessageType::FrameAction => {
-                panic!("FrameAction is not a replicated message type")
-            }
-            proto::MessageType::None => {
-                panic!("None is not a replicated message type")
-            }
-        }
-    }
-}
-
-struct Token {
-    // Cursor token format [fid, message_type, cursor]
-    // 4 bytes for fid
-    // 1 byte for message type
-    // ... variable length for cursor
-    inner: Vec<u8>,
-}
-
-impl Token {
-    const MESSAGE_TYPE_BYTES: usize = 1;
-
-    fn new_for_fid(fid: u64) -> Self {
-        let mut token = Vec::with_capacity(account::FID_BYTES);
-        token.extend_from_slice(&account::make_fid_key(fid));
-        Token { inner: token }
-    }
-
-    fn new_with_message_type(fid: u64, message_type: MessageType) -> Self {
-        let mut token = Vec::with_capacity(account::FID_BYTES + Self::MESSAGE_TYPE_BYTES);
-        token.extend_from_slice(&account::make_fid_key(fid));
-        token.push(message_type as u8);
-        Token { inner: token }
-    }
-
-    fn new(fid: u64, message_type: MessageType, cursor: Vec<u8>) -> Self {
-        let mut token =
-            Vec::with_capacity(account::FID_BYTES + Self::MESSAGE_TYPE_BYTES + cursor.len());
-        token.extend_from_slice(&account::make_fid_key(fid));
-        token.push(message_type as u8);
-        token.extend_from_slice(&cursor);
-        Token { inner: token }
-    }
-
-    fn new_raw(inner: Vec<u8>) -> Self {
-        Token { inner }
-    }
-
-    fn fid(&self) -> u64 {
-        account::read_fid_key(&self.inner, 0)
-    }
-
-    fn message_type(&self) -> Option<MessageType> {
-        if self.inner.len() < (account::FID_BYTES + Self::MESSAGE_TYPE_BYTES) {
-            return None;
-        }
-
-        let message_type_byte = self.inner[account::FID_BYTES];
-        match MessageType::try_from(message_type_byte) {
-            Ok(message_type) => Some(message_type),
-            Err(_) => None,
-        }
-    }
-
-    fn page_token(&self) -> Option<Vec<u8>> {
-        if self.inner.len() <= (account::FID_BYTES + Self::MESSAGE_TYPE_BYTES) {
-            return None;
-        }
-
-        Some(self.inner[(account::FID_BYTES + Self::MESSAGE_TYPE_BYTES)..].to_vec())
-    }
-}
-
-impl From<Token> for Vec<u8> {
-    fn from(token: Token) -> Self {
-        token.inner
-    }
-}
-
-struct Cursor {
-    token: Token,
-    limit: usize,
-}
-
-impl Cursor {
-    fn new_for_fid(fid: u64, limit: usize) -> Self {
-        Self::new(Token::new_for_fid(fid), limit)
-    }
-
-    fn new(token: Token, limit: usize) -> Self {
-        Cursor { token, limit }
-    }
-}
-
-// collect_messages_with_cursor is a generic function that is utilized to support the pagination
-// and collection of messages (generic type T) from a store using a cursor. It handles all the
-// pagination logic, including checking the cursor token, fetching results, and updating the
-// cursor for all the various types of messages that need to be queried as part of the replication
-// process.
-//
-// The function takes a closure `f` that is responsible for fetching the messages from the store.
-// It is expected to return a tuple containing the fetched messages and an optional next page
-// token.
-fn collect_messages_with_cursor<
-    T,
-    E: std::fmt::Display,
-    F: Fn(&PageOptions, &mut Cursor) -> Result<(Vec<T>, Option<Vec<u8>>), E>, // (results, next_page_token)
->(
-    cursor: &mut Cursor,
-    message_type: MessageType,
-    f: F,
-) -> Result<Vec<T>, ReplicationError> {
-    let mut page_options = PageOptions::default();
-
-    // Handle the cursor/token
-    match cursor.token.message_type() {
-        // When it is none, we're landing here for the first time and should
-        // return results for the given message type.
-        None => {
-            // If the cursor limit is 0, update the token to reflect the message type
-            // so that we can continue fetching results from here on a subsequent call.
-            if cursor.limit == 0 {
-                cursor.token = Token::new_with_message_type(cursor.token.fid(), message_type);
-                return Ok(vec![]);
-            }
-        }
-
-        // When the cursor token is for this message type, set the page token to continue
-        // fetching results from where we left off.
-        Some(cursor_message_type) if message_type == cursor_message_type => {
-            // This shouldn't happen in practice, but if the limit is 0, we
-            // can return an empty vector immediately as the cursor is already set to
-            // return here on a subsequent call.
-            if cursor.limit == 0 {
-                return Ok(vec![]);
-            }
-
-            page_options.page_token = cursor.token.page_token();
-        }
-
-        // When the cursor token is for a different message type, we should
-        // exit early and not fetch any results
-        Some(_other) => {
-            return Ok(vec![]);
-        }
-    }
-
-    let mut messages = vec![];
-
-    loop {
-        // Only attempt to fetch up to the remaining limit
-        page_options.page_size = Some(cursor.limit);
-
-        let (results, next_page_token) = match f(&page_options, cursor) {
-            Ok(r) => r,
-            Err(e) => {
-                return Err(ReplicationError::InternalError(format!(
-                    "Failed to fetch data: {}",
-                    e
-                )));
-            }
-        };
-
-        if results.is_empty() {
-            // All results have been fetched, clear out the token
-            cursor.token = Token::new_for_fid(cursor.token.fid());
-            break;
-        }
-
-        // Decrement the cursor limit by the number of results fetched
-        cursor.limit = cursor.limit.saturating_sub(results.len());
-        messages.extend(results);
-
-        if next_page_token.is_none() {
-            // All results have been fetched, clear out the token
-            cursor.token = Token::new_for_fid(cursor.token.fid());
-            break;
-        }
-
-        // If we have reached the limit, set the token so that we can continue
-        // fetching results from here on a subsequent call.
-        if cursor.limit == 0 {
-            cursor.token = Token::new(
-                cursor.token.fid(),
-                message_type,
-                next_page_token.clone().unwrap_or_default(),
-            );
-            break;
-        }
-
-        page_options.page_token = next_page_token;
-    }
-
-    Ok(messages)
-}
-
-fn collect_messages<T: StoreDef + Clone>(
-    store: &Store<T>,
-    cursor: &mut Cursor,
-    message_type: MessageType,
-) -> Result<Vec<proto::Message>, ReplicationError> {
-    collect_messages_with_cursor(cursor, message_type, |page_options, cursor| {
-        match store.get_all_messages_by_fid(cursor.token.fid(), None, None, page_options) {
-            Ok(results) => Ok((results.messages, results.next_page_token)),
-            Err(e) => Err(ReplicationError::InternalError(format!(
-                "Failed to fetch messages: {}",
-                e
-            ))),
-        }
-    })
-}
-
-fn collect_compact_state<T: StoreDef + Clone>(
-    store: &Store<T>,
-    cursor: &mut Cursor,
-    message_type: MessageType,
-) -> Result<Vec<proto::Message>, ReplicationError> {
-    collect_messages_with_cursor(cursor, message_type, |page_options, cursor| {
-        match store.get_compact_state_messages_by_fid(cursor.token.fid(), page_options) {
-            Ok(results) => Ok((results.messages, results.next_page_token)),
-            Err(e) => Err(ReplicationError::InternalError(format!(
-                "Failed to fetch compact state messages: {}",
-                e
-            ))),
-        }
-    })
-}
-
-fn collect_onchain_events_with_cursor(
-    stores: &Stores,
-    cursor: &mut Cursor,
-    message_type: MessageType,
-    event_type: proto::OnChainEventType,
-) -> Result<Vec<proto::ValidatorMessage>, ReplicationError> {
-    collect_messages_with_cursor(cursor, message_type, |page_options, cursor| {
-        match account::get_onchain_events(
-            &stores.db,
-            page_options,
-            event_type,
-            Some(cursor.token.fid()),
-        ) {
-            Ok(results) => {
-                let messages = results
-                    .onchain_events
-                    .into_iter()
-                    .map(|event| proto::ValidatorMessage {
-                        on_chain_event: Some(event),
-                        ..Default::default()
-                    })
-                    .collect();
-
-                Ok((messages, results.next_page_token))
-            }
-            Err(e) => Err(e),
-        }
-    })
-}
-
-fn build_username_proof_events(
-    stores: &Stores,
-    cursor: &mut Cursor,
-) -> Result<Vec<proto::ValidatorMessage>, ReplicationError> {
-    collect_messages_with_cursor(
-        cursor,
-        MessageType::UsernameProofs,
-        |page_options, cursor| {
-            let results = UsernameProofStore::get_username_proofs_by_fid(
-                &stores.username_proof_store,
-                cursor.token.fid(),
-                page_options,
-            );
-
-            match results {
-                Ok(r) => {
-                    let messages = r
-                        .messages
-                        .into_iter()
-                        .filter_map(|msg| {
-                            match msg.data.unwrap().body.unwrap() {
-                                proto::message_data::Body::UsernameProofBody(username_proof) => {
-                                    Some(proto::ValidatorMessage {
-                                        fname_transfer: Some(proto::FnameTransfer {
-                                            proof: Some(username_proof.clone()),
-                                            ..Default::default()
-                                        }),
-                                        ..Default::default()
-                                    })
-                                }
-                                _ => None, // Skip if not a UsernameProof
-                            }
-                        })
-                        .collect();
-
-                    Ok((messages, r.next_page_token))
-                }
-                Err(e) => Err(ReplicationError::InternalError(format!(
-                    "Failed to fetch username proofs: {}",
-                    e
-                ))),
-            }
-        },
-    )
-}
-
-fn build_username_proof_event(
-    stores: &Stores,
-    cursor: &mut Cursor,
-) -> Result<Vec<proto::ValidatorMessage>, ReplicationError> {
-    collect_messages_with_cursor(
-        cursor,
-        MessageType::UsernameProof,
-        |_page_options, cursor| {
-            // Fetch the username proof by fid from the user data store
-            match UserDataStore::get_username_proof_by_fid(
-                &stores.user_data_store,
-                cursor.token.fid(),
-            ) {
-                Ok(None) => {
-                    // If no proof is found, return an empty vector
-                    Ok((vec![], None))
-                }
-                Ok(Some(proof)) => {
-                    let fname_transfer = proto::FnameTransfer {
-                        proof: Some(proof.clone()),
-                        ..Default::default()
-                    };
-
-                    let results = vec![proto::ValidatorMessage {
-                        fname_transfer: Some(fname_transfer),
-                        ..Default::default()
-                    }];
-
-                    Ok((results, None))
-                }
-                Err(e) => Err(ReplicationError::InternalError(format!(
-                    "Failed to get username proof by fid: {}",
-                    e
-                ))),
-            }
-        },
-    )
-}
-
-fn build_validator_messages(
-    stores: &Stores,
-    cursor: &mut Cursor,
-) -> Result<Vec<proto::ValidatorMessage>, ReplicationError> {
-    let mut messages = vec![];
-
-    // IMPORTANT: changing the order of these calls will affect the cursor token, and
-    // be a backwards-incompatible change!
-
-    // onchain events
-
-    let event_types = vec![
-        proto::OnChainEventType::EventTypeSigner,
-        proto::OnChainEventType::EventTypeSignerMigrated,
-        proto::OnChainEventType::EventTypeIdRegister,
-        proto::OnChainEventType::EventTypeStorageRent,
-        proto::OnChainEventType::EventTypeTierPurchase,
-    ];
-
-    for event_type in event_types {
-        let message_type: MessageType = event_type.into();
-        let result = collect_onchain_events_with_cursor(stores, cursor, message_type, event_type);
-        match result {
-            Ok(mut msgs) => messages.append(&mut msgs),
-            Err(e) => {
-                return Err(ReplicationError::InternalError(format!(
-                    "Failed to collect on-chain events for {:?}: {}",
-                    event_type, e
-                )));
-            }
-        }
-    }
-
-    // username proofs
-    match build_username_proof_events(stores, cursor) {
-        Ok(mut msgs) => messages.append(&mut msgs),
-        Err(e) => {
-            return Err(ReplicationError::InternalError(format!(
-                "Failed to collect username proofs: {}",
-                e
-            )))
-        }
-    }
-
-    match build_username_proof_event(stores, cursor) {
-        Ok(mut msgs) => messages.append(&mut msgs),
-        Err(e) => {
-            return Err(ReplicationError::InternalError(format!(
-                "Failed to collect username proof event: {}",
-                e
-            )));
-        }
-    }
-
-    Ok(messages)
-}
-
-fn build_user_messages_for_fid(
-    stores: &Stores,
-    cursor: &mut Cursor,
-) -> Result<Vec<proto::Message>, ReplicationError> {
-    // IMPORTANT: changing the order of these calls will affect the cursor token, and
-    // be a backwards-incompatible change!
-
-    let message_types = vec![
-        proto::MessageType::CastAdd,
-        proto::MessageType::LinkCompactState,
-        proto::MessageType::LinkAdd,
-        proto::MessageType::ReactionAdd,
-        proto::MessageType::UserDataAdd,
-        proto::MessageType::VerificationAddEthAddress,
-        proto::MessageType::UsernameProof,
-    ];
-
-    let mut messages = vec![];
-
-    for message_type in message_types {
-        let result = match message_type {
-            proto::MessageType::CastAdd => {
-                collect_messages(&stores.cast_store, cursor, message_type.into())
-            }
-            proto::MessageType::LinkCompactState => {
-                collect_compact_state(&stores.link_store, cursor, message_type.into())
-            }
-            proto::MessageType::LinkAdd => {
-                collect_messages(&stores.link_store, cursor, message_type.into())
-            }
-            proto::MessageType::ReactionAdd => {
-                collect_messages(&stores.reaction_store, cursor, message_type.into())
-            }
-            proto::MessageType::UserDataAdd => {
-                collect_messages(&stores.user_data_store, cursor, message_type.into())
-            }
-            proto::MessageType::VerificationAddEthAddress => {
-                collect_messages(&stores.verification_store, cursor, message_type.into())
-            }
-            proto::MessageType::UsernameProof => {
-                collect_messages(&stores.username_proof_store, cursor, message_type.into())
-            }
-            _ => {
-                return Err(ReplicationError::InternalError(format!(
-                    "Unsupported message type for user messages: {:?}",
-                    message_type
-                )));
-            }
-        };
-
-        match result {
-            Ok(mut msgs) => messages.append(&mut msgs),
-            Err(e) => {
-                return Err(ReplicationError::InternalError(format!(
-                    "Failed to collect messages for {:?}: {}",
-                    message_type, e
-                )));
-            }
-        }
-    }
-
-    Ok(messages)
-}
-
-fn build_transaction_for_fid(
-    stores: &Stores,
-    cursor: &mut Cursor,
-) -> Result<Option<proto::Transaction>, ReplicationError> {
-    // IMPORTANT: changing the order of these calls will affect the cursor token, and
-    // be a backwards-incompatible change!
-
-    let system_messages = match build_validator_messages(stores, cursor) {
-        Ok(messages) => messages,
-        Err(e) => {
-            return Err(ReplicationError::InternalError(format!(
-                "Failed to build validator messages: {}",
-                e
-            )));
-        }
-    };
-
-    let user_messages = match build_user_messages_for_fid(stores, cursor) {
-        Ok(messages) => messages,
-        Err(e) => {
-            return Err(ReplicationError::InternalError(format!(
-                "Failed to build user messages: {}",
-                e
-            )));
-        }
-    };
-
-    if system_messages.is_empty() && user_messages.is_empty() {
-        return Ok(None);
-    }
-
-    let fid = cursor.token.fid();
-    let fid_account_root = stores
-        .trie
-        .get_hash(
-            &stores.db,
-            &mut RocksDbTransactionBatch::new(),
-            &TrieKey::for_fid(fid),
-        )
-        .map_err(|e| {
-            ReplicationError::InternalError(format!("Failed to get account root: {}", e))
-        })?;
-
-    Ok(Some(proto::Transaction {
-        fid,
-        system_messages,
-        user_messages,
-        account_root: fid_account_root,
-    }))
-}
-
-#[cfg(test)]
-mod tests {
-    use super::*;
-
-    fn fetch_from_array<T>(
-        data: Vec<T>,
-        page_options: &PageOptions,
-    ) -> Result<(Vec<T>, Option<Vec<u8>>), String>
-    where
-        T: Clone,
-    {
-        let start = match page_options.page_token {
-            Some(ref token) if !token.is_empty() => token[0] as usize,
-            _ => 0,
-        };
-
-        if start >= data.len() {
-            return Ok((vec![], None));
-        }
-
-        let page_size = page_options.page_size.unwrap_or(10);
-        let end = std::cmp::min(start + page_size, data.len());
-
-        let results = data[start..end].to_vec();
-
-        let next_page_token = if end < data.len() {
-            Some(vec![end as u8])
-        } else {
-            None
-        };
-
-        Ok((results, next_page_token))
-    }
-
-    #[tokio::test]
-    async fn test_collect_messages_with_cursor() {
-        let limit = 10;
-        let mut cursor = Cursor::new_for_fid(1, limit);
-
-        let test_data = (1..=20).collect::<Vec<_>>();
-
-        let results = collect_messages_with_cursor(
-            &mut cursor,
-            MessageType::CastMessages,
-            |page_options, _| fetch_from_array(test_data.clone(), page_options),
-        );
-
-        assert!(results.is_ok());
-
-        let messages = results.unwrap();
-
-        assert_eq!(messages, test_data[0..limit].to_vec());
-        assert_eq!(cursor.token.fid(), 1);
-        assert_eq!(cursor.token.message_type(), Some(MessageType::CastMessages));
-        assert_eq!(cursor.token.page_token(), Some(vec![10]));
-        assert_eq!(cursor.limit, 0);
-
-        // Fetch remaining
-
-        cursor.limit = limit; // Reset limit to fetch next page
-
-        let results = collect_messages_with_cursor(
-            &mut cursor,
-            MessageType::CastMessages,
-            |page_options, _| fetch_from_array(test_data.clone(), page_options),
-        );
-
-        assert!(results.is_ok());
-
-        let messages = results.unwrap();
-
-        assert_eq!(messages, test_data[10..20].to_vec());
-        assert_eq!(cursor.token.fid(), 1);
-        assert_eq!(cursor.token.message_type(), None);
-        assert_eq!(cursor.token.page_token(), None);
-        assert_eq!(cursor.limit, 0);
-    }
-
-    #[tokio::test]
-    async fn test_collect_messages_with_cursor_multiple_stores() {
-        let limit = 30;
-        let mut cursor = Cursor::new_for_fid(1, limit);
-
-        let test_data1 = (1..=20).collect::<Vec<_>>();
-        let test_data2 = (21..=40).collect::<Vec<_>>();
-
-        let mut all_results = vec![];
-
-        // First pass of fetching
-
-        let results = collect_messages_with_cursor(
-            &mut cursor,
-            MessageType::CastMessages,
-            |page_options, _| fetch_from_array(test_data1.clone(), page_options),
-        );
-        assert!(results.is_ok());
-        all_results.extend(results.unwrap());
-
-        let results = collect_messages_with_cursor(
-            &mut cursor,
-            MessageType::LinkMessages,
-            |page_options, _| fetch_from_array(test_data2.clone(), page_options),
-        );
-        assert!(results.is_ok());
-        all_results.extend(results.unwrap());
-
-        // Assert results
-
-        let expected_results = test_data1[0..20]
-            .to_vec()
-            .into_iter()
-            .chain(test_data2[0..10].to_vec())
-            .collect::<Vec<_>>();
-
-        assert_eq!(all_results, expected_results);
-        assert_eq!(cursor.token.fid(), 1);
-        assert_eq!(cursor.token.message_type(), Some(MessageType::LinkMessages));
-        assert_eq!(cursor.token.page_token(), Some(vec![10]));
-        assert_eq!(cursor.limit, 0);
-
-        // Fetch remaining on second pass
-
-        cursor.limit = limit;
-
-        let mut all_results = vec![];
-        let results = collect_messages_with_cursor(
-            &mut cursor,
-            MessageType::CastMessages,
-            |page_options, _| fetch_from_array(test_data1.clone(), page_options),
-        );
-        assert!(results.is_ok());
-        all_results.extend(results.unwrap());
-
-        let results = collect_messages_with_cursor(
-            &mut cursor,
-            MessageType::LinkMessages,
-            |page_options, _| fetch_from_array(test_data2.clone(), page_options),
-        );
-        assert!(results.is_ok());
-        all_results.extend(results.unwrap());
-
-        // Assert final results
-
-        let expected_results = test_data2[10..20].to_vec();
-
-        assert_eq!(all_results, expected_results);
-        assert_eq!(cursor.token.fid(), 1);
-        assert_eq!(cursor.token.message_type(), None);
-        assert_eq!(cursor.token.page_token(), None);
-        assert_eq!(cursor.limit, 20); // Remaining limit after fetching the last 10 in store 2
-    }
-
-    // Similar to test_collect_messages_with_cursor_multiple_stores, but this test
-    // exercises the scenario where the limit is exhausted at the end of the first store.
-    // In this case, we want to ensure that the cursor is updated correctly to reflect The
-    // next store's messsage type.
-    #[tokio::test]
-    async fn test_collect_messages_with_cursor_multiple_stores_cursor_edge() {
-        let limit = 20;
-        let mut cursor = Cursor::new_for_fid(1, limit);
-
-        let test_data1 = (1..=20).collect::<Vec<_>>();
-        let test_data2 = (21..=40).collect::<Vec<_>>();
-
-        let mut all_results = vec![];
-
-        // First pass of fetching
-
-        let results = collect_messages_with_cursor(
-            &mut cursor,
-            MessageType::CastMessages,
-            |page_options, _| fetch_from_array(test_data1.clone(), page_options),
-        );
-        assert!(results.is_ok());
-        all_results.extend(results.unwrap());
-
-        let results = collect_messages_with_cursor(
-            &mut cursor,
-            MessageType::LinkMessages,
-            |page_options, _| fetch_from_array(test_data2.clone(), page_options),
-        );
-        assert!(results.is_ok());
-        all_results.extend(results.unwrap());
-
-        // Assert results
-
-        let expected_results = test_data1.clone();
-
-        assert_eq!(all_results, expected_results);
-        assert_eq!(cursor.token.fid(), 1);
-        assert_eq!(cursor.token.message_type(), Some(MessageType::LinkMessages));
-        assert_eq!(cursor.token.page_token(), None); // None because we haven't fetching anything
-                                                     // here yet
-        assert_eq!(cursor.limit, 0);
-
-        // Fetch remaining on second pass
-
-        cursor.limit = limit;
-
-        let mut all_results = vec![];
-        let results = collect_messages_with_cursor(
-            &mut cursor,
-            MessageType::CastMessages,
-            |page_options, _| fetch_from_array(test_data1.clone(), page_options),
-        );
-        assert!(results.is_ok());
-        all_results.extend(results.unwrap());
-
-        let results = collect_messages_with_cursor(
-            &mut cursor,
-            MessageType::LinkMessages,
-            |page_options, _| fetch_from_array(test_data2.clone(), page_options),
-        );
-        assert!(results.is_ok());
-        all_results.extend(results.unwrap());
-
-        // Assert final results
-
-        let expected_results = test_data2.clone();
-
-        assert_eq!(all_results, expected_results);
-        assert_eq!(cursor.token.fid(), 1);
-        assert_eq!(cursor.token.message_type(), None);
-        assert_eq!(cursor.token.page_token(), None);
-        assert_eq!(cursor.limit, 0);
-    }
->>>>>>> 4d62fd0b
 }